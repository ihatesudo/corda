/* Copyright (c) 2008-2009, Avian Contributors

   Permission to use, copy, modify, and/or distribute this software
   for any purpose with or without fee is hereby granted, provided
   that the above copyright notice and this permission notice appear
   in all copies.

   There is NO WARRANTY for this software.  See license.txt for
   details. */

#include "compiler.h"
#include "assembler.h"

using namespace vm;

namespace {

namespace local {

const bool DebugAppend = false;
const bool DebugCompile = false;
const bool DebugResources = false;
const bool DebugFrame = false;
const bool DebugControl = false;
const bool DebugReads = false;
const bool DebugSites = false;
const bool DebugMoves = false;
const bool DebugBuddies = false;

const int AnyFrameIndex = -2;
const int NoFrameIndex = -1;

const unsigned StealRegisterReserveCount = 2;

// this should be equal to the largest number of registers used by a
// compare instruction:
const unsigned ResolveRegisterReserveCount = (BytesPerWord == 8 ? 2 : 4);

const unsigned RegisterCopyCost = 1;
const unsigned AddressCopyCost = 2;
const unsigned ConstantCopyCost = 3;
const unsigned MemoryCopyCost = 4;
const unsigned CopyPenalty = 10;

class Context;
class Value;
class Stack;
class Site;
class ConstantSite;
class AddressSite;
class RegisterSite;
class MemorySite;
class Event;
class PushEvent;
class Read;
class MultiRead;
class StubRead;
class Block;
class Snapshot;

void NO_RETURN abort(Context*);

void
apply(Context* c, UnaryOperation op,
      unsigned s1Size, Site* s1Low, Site* s1High);

void
apply(Context* c, BinaryOperation op,
      unsigned s1Size, Site* s1Low, Site* s1High,
      unsigned s2Size, Site* s2Low, Site* s2High);

void
apply(Context* c, TernaryOperation op,
      unsigned s1Size, Site* s1Low, Site* s1High,
      unsigned s2Size, Site* s2Low, Site* s2High,
      unsigned s3Size, Site* s3Low, Site* s3High);

class Cell {
 public:
  Cell(Cell* next, void* value): next(next), value(value) { }

  Cell* next;
  void* value;
};

class Local {
 public:
  Value* value;
};

class SiteMask {
 public:
  SiteMask(): typeMask(~0), registerMask(~0), frameIndex(AnyFrameIndex) { }

  SiteMask(uint8_t typeMask, uint32_t registerMask, int frameIndex):
    typeMask(typeMask), registerMask(registerMask), frameIndex(frameIndex)
  { }

  uint8_t typeMask;
  uint32_t registerMask;
  int frameIndex;
};

class Site {
 public:
  Site(): next(0) { }
  
  virtual Site* readTarget(Context*, Read*) { return this; }

  virtual unsigned toString(Context*, char*, unsigned) = 0;

  virtual unsigned copyCost(Context*, Site*) = 0;

  virtual bool match(Context*, const SiteMask&) = 0;

  virtual bool loneMatch(Context*, const SiteMask&) = 0;

  virtual bool matchNextWord(Context*, Site*, unsigned) = 0;
  
  virtual void acquire(Context*, Value*) { }

  virtual void release(Context*, Value*) { }

  virtual void freeze(Context*, Value*) { }

  virtual void thaw(Context*, Value*) { }

  virtual bool frozen(Context*) { return false; }

  virtual OperandType type(Context*) = 0;

  virtual void asAssemblerOperand(Context*, Site*, Assembler::Operand*) = 0;

  virtual Site* copy(Context*) = 0;

  virtual Site* copyLow(Context*) = 0;

  virtual Site* copyHigh(Context*) = 0;

  virtual Site* makeNextWord(Context*, unsigned) = 0;

  virtual SiteMask mask(Context*) = 0;

  virtual SiteMask nextWordMask(Context*, unsigned) = 0;

  virtual unsigned registerSize(Context*) { return BytesPerWord; }

  virtual unsigned registerMask(Context*) { return 0; }

  virtual bool isVolatile(Context*) { return false; }

  Site* next;
};

class Stack {
 public:
  Stack(unsigned index, Value* value, Stack* next):
    index(index), value(value), next(next)
  { }

  unsigned index;
  Value* value;
  Stack* next;
};

class ForkElement {
 public:
  Value* value;
  MultiRead* read;
  bool local;
};

class ForkState: public Compiler::State {
 public:
  ForkState(Stack* stack, Local* locals, Cell* saved, Event* predecessor,
            unsigned logicalIp):
    stack(stack),
    locals(locals),
    saved(saved),
    predecessor(predecessor),
    logicalIp(logicalIp),
    readCount(0)
  { }

  Stack* stack;
  Local* locals;
  Cell* saved;
  Event* predecessor;
  unsigned logicalIp;
  unsigned readCount;
  ForkElement elements[0];
};

class MySubroutine: public Compiler::Subroutine {
 public:
  MySubroutine(): forkState(0) { }

  ForkState* forkState;
};

class LogicalInstruction {
 public:
  LogicalInstruction(int index, Stack* stack, Local* locals):
    firstEvent(0), lastEvent(0), immediatePredecessor(0), stack(stack),
    locals(locals), machineOffset(0), subroutine(0), index(index)
  { }

  Event* firstEvent;
  Event* lastEvent;
  LogicalInstruction* immediatePredecessor;
  Stack* stack;
  Local* locals;
  Promise* machineOffset;
  MySubroutine* subroutine;
  int index;
};

class Resource {
 public:
  Resource(bool reserved = false):
    value(0), site(0), freezeCount(0), referenceCount(0), reserved(reserved)
  { }

  virtual void freeze(Context*, Value*) = 0;

  virtual void thaw(Context*, Value*) = 0;

  virtual unsigned toString(Context*, char*, unsigned) = 0;

  Value* value;
  Site* site;
  uint8_t freezeCount;
  uint8_t referenceCount;
  bool reserved;
};

class RegisterResource: public Resource {
 public:
  RegisterResource(bool reserved):
    Resource(reserved)
  { }

  virtual void freeze(Context*, Value*);

  virtual void thaw(Context*, Value*);

  virtual unsigned toString(Context* c, char* buffer, unsigned bufferSize) {
    return vm::snprintf(buffer, bufferSize, "register %d", index(c));
  }

  virtual unsigned index(Context*);
};

class FrameResource: public Resource {
 public:
  virtual void freeze(Context*, Value*);

  virtual void thaw(Context*, Value*);

  virtual unsigned toString(Context* c, char* buffer, unsigned bufferSize) {
    return vm::snprintf(buffer, bufferSize, "frame %d", index(c));
  }

  virtual unsigned index(Context*);
};

class ConstantPoolNode {
 public:
  ConstantPoolNode(Promise* promise): promise(promise), next(0) { }

  Promise* promise;
  ConstantPoolNode* next;
};

class Read {
 public:
  Read():
    value(0), event(0), eventNext(0)
  { }

  virtual bool intersect(SiteMask* mask, unsigned depth = 0) = 0;

  virtual Value* high(Context* c) { abort(c); }

  virtual Value* successor() = 0;
  
  virtual bool valid() = 0;

  virtual void append(Context* c, Read* r) = 0;

  virtual Read* next(Context* c) = 0;

  Value* value;
  Event* event;
  Read* eventNext;
};

int
intersectFrameIndexes(int a, int b)
{
  if (a == NoFrameIndex or b == NoFrameIndex) return NoFrameIndex;
  if (a == AnyFrameIndex) return b;
  if (b == AnyFrameIndex) return a;
  if (a == b) return a;
  return NoFrameIndex;
}

SiteMask
intersect(const SiteMask& a, const SiteMask& b)
{
  return SiteMask(a.typeMask & b.typeMask, a.registerMask & b.registerMask,
                  intersectFrameIndexes(a.frameIndex, b.frameIndex));
}

class Value: public Compiler::Operand {
 public:
  Value(Site* site, Site* target, ValueType type):
    reads(0), lastRead(0), sites(site), source(0), target(target), buddy(this),
    nextWord(this), home(NoFrameIndex), type(type), wordIndex(0)
  { }
  
  Read* reads;
  Read* lastRead;
  Site* sites;
  Site* source;
  Site* target;
  Value* buddy;
  Value* nextWord;
  int8_t home;
  ValueType type;
  uint8_t wordIndex;
};

uint32_t
registerMask(Assembler::Architecture* arch)
{
  return arch->generalRegisterMask() | arch->floatRegisterMask();
}

unsigned
maskStart(uint32_t mask)
{
  for (int i = 0; i <= 31; ++i) {
    if (mask & (1 << i)) return i;
  }
  return 32;
}

unsigned
maskLimit(uint32_t mask)
{
  for (int i = 31; i >= 0; --i) {
    if (mask & (1 << i)) return i + 1;
  }
  return 0;
}

class Context {
 public:
  Context(System* system, Assembler* assembler, Zone* zone,
          Compiler::Client* client):
    system(system),
    assembler(assembler),
    arch(assembler->arch()),
    zone(zone),
    client(client),
    stack(0),
    locals(0),
    saved(0),
    predecessor(0),
    logicalCode(0),
    registerStart(maskStart(registerMask(arch))),
    registerLimit(maskLimit(registerMask(arch))),
    generalRegisterStart(maskStart(arch->generalRegisterMask())),
    generalRegisterLimit(maskLimit(arch->generalRegisterMask())),
    floatRegisterStart(maskStart(arch->floatRegisterMask())),
    floatRegisterLimit(maskLimit(arch->floatRegisterMask())),
    registerResources
    (static_cast<RegisterResource*>
     (zone->allocate(sizeof(RegisterResource) * registerLimit))),
    frameResources(0),
    firstConstant(0),
    lastConstant(0),
    machineCode(0),
    firstEvent(0),
    lastEvent(0),
    forkState(0),
    subroutine(0),
    logicalIp(-1),
    constantCount(0),
    logicalCodeLength(0),
    parameterFootprint(0),
    localFootprint(0),
    machineCodeSize(0),
    alignedFrameSize(0),
    availableGeneralRegisterCount(generalRegisterLimit - generalRegisterStart)
  {
    for (unsigned i = generalRegisterStart; i < generalRegisterLimit; ++i) {
      new (registerResources + i) RegisterResource(arch->reserved(i));

      if (registerResources[i].reserved) {
        -- availableGeneralRegisterCount;
      }
    }
    for (unsigned i = floatRegisterStart; i < floatRegisterLimit; ++i) {
      new (registerResources + i) RegisterResource(arch->reserved(i));
    }
  }

  System* system;
  Assembler* assembler;
  Assembler::Architecture* arch;
  Zone* zone;
  Compiler::Client* client;
  Stack* stack;
  Local* locals;
  Cell* saved;
  Event* predecessor;
  LogicalInstruction** logicalCode;
  uint8_t registerStart;
  uint8_t registerLimit;
  uint8_t generalRegisterStart;
  uint8_t generalRegisterLimit;
  uint8_t floatRegisterStart;
  uint8_t floatRegisterLimit;
  RegisterResource* registerResources;
  FrameResource* frameResources;
  ConstantPoolNode* firstConstant;
  ConstantPoolNode* lastConstant;
  uint8_t* machineCode;
  Event* firstEvent;
  Event* lastEvent;
  ForkState* forkState;
  MySubroutine* subroutine;
  int logicalIp;
  unsigned constantCount;
  unsigned logicalCodeLength;
  unsigned parameterFootprint;
  unsigned localFootprint;
  unsigned machineCodeSize;
  unsigned alignedFrameSize;
  unsigned availableGeneralRegisterCount;
};

unsigned
RegisterResource::index(Context* c)
{
  return this - c->registerResources;
}

unsigned
FrameResource::index(Context* c)
{
  return this - c->frameResources;
}

class PoolPromise: public Promise {
 public:
  PoolPromise(Context* c, int key): c(c), key(key) { }

  virtual int64_t value() {
    if (resolved()) {
      return reinterpret_cast<intptr_t>
        (c->machineCode + pad(c->machineCodeSize) + (key * BytesPerWord));
    }
    
    abort(c);
  }

  virtual bool resolved() {
    return c->machineCode != 0;
  }

  Context* c;
  int key;
};

class CodePromise: public Promise {
 public:
  CodePromise(Context* c, CodePromise* next):
    c(c), offset(0), next(next)
  { }

  CodePromise(Context* c, Promise* offset):
    c(c), offset(offset), next(0)
  { }

  virtual int64_t value() {
    if (resolved()) {
      return reinterpret_cast<intptr_t>(c->machineCode + offset->value());
    }
    
    abort(c);
  }

  virtual bool resolved() {
    return c->machineCode != 0 and offset and offset->resolved();
  }

  Context* c;
  Promise* offset;
  CodePromise* next;
};

unsigned
machineOffset(Context* c, int logicalIp)
{
  return c->logicalCode[logicalIp]->machineOffset->value();
}

class IpPromise: public Promise {
 public:
  IpPromise(Context* c, int logicalIp):
    c(c),
    logicalIp(logicalIp)
  { }

  virtual int64_t value() {
    if (resolved()) {
      return reinterpret_cast<intptr_t>
        (c->machineCode + machineOffset(c, logicalIp));
    }

    abort(c);
  }

  virtual bool resolved() {
    return c->machineCode != 0;
  }

  Context* c;
  int logicalIp;
};

inline void NO_RETURN
abort(Context* c)
{
  abort(c->system);
}

#ifndef NDEBUG
inline void
assert(Context* c, bool v)
{
  assert(c->system, v);
}
#endif // not NDEBUG

inline void
expect(Context* c, bool v)
{
  expect(c->system, v);
}

unsigned
count(Cell* c)
{
  unsigned count = 0;
  while (c) {
    ++ count;
    c = c->next;
  }
  return count;
}

Cell*
cons(Context* c, void* value, Cell* next)
{
  return new (c->zone->allocate(sizeof(Cell))) Cell(next, value);
}

Cell*
append(Context* c, Cell* first, Cell* second)
{
  if (first) {
    if (second) {
      Cell* start = cons(c, first->value, second);
      Cell* end = start;
      for (Cell* cell = first->next; cell; cell = cell->next) {
        Cell* n = cons(c, cell->value, second);
        end->next = n;
        end = n;
      }
      return start;
    } else {
      return first;
    }
  } else {
    return second;
  }
}

Cell*
reverseDestroy(Cell* cell)
{
  Cell* previous = 0;
  while (cell) {
    Cell* next = cell->next;
    cell->next = previous;
    previous = cell;
    cell = next;
  }
  return previous;
}

class StubReadPair {
 public:
  Value* value;
  StubRead* read;
};

class JunctionState {
 public:
  JunctionState(unsigned frameFootprint): frameFootprint(frameFootprint) { }

  unsigned frameFootprint;
  StubReadPair reads[0];
};

class Link {
 public:
  Link(Event* predecessor, Link* nextPredecessor, Event* successor,
       Link* nextSuccessor, ForkState* forkState):
    predecessor(predecessor), nextPredecessor(nextPredecessor),
    successor(successor), nextSuccessor(nextSuccessor), forkState(forkState),
    junctionState(0)
  { }

  Event* predecessor;
  Link* nextPredecessor;
  Event* successor;
  Link* nextSuccessor;
  ForkState* forkState;
  JunctionState* junctionState;
};

Link*
link(Context* c, Event* predecessor, Link* nextPredecessor, Event* successor,
     Link* nextSuccessor, ForkState* forkState)
{
  return new (c->zone->allocate(sizeof(Link))) Link
    (predecessor, nextPredecessor, successor, nextSuccessor, forkState);
}

unsigned
countPredecessors(Link* link)
{
  unsigned c = 0;
  for (; link; link = link->nextPredecessor) ++ c;
  return c;
}

Link*
lastPredecessor(Link* link)
{
  while (link->nextPredecessor) link = link->nextPredecessor;
  return link;
}

unsigned
countSuccessors(Link* link)
{
  unsigned c = 0;
  for (; link; link = link->nextSuccessor) ++ c;
  return c;
}

class Event {
 public:
  Event(Context* c):
    next(0), stackBefore(c->stack), localsBefore(c->locals),
    stackAfter(0), localsAfter(0), promises(0), reads(0),
    junctionSites(0), snapshots(0), predecessors(0), successors(0),
    visitLinks(0), block(0), logicalInstruction(c->logicalCode[c->logicalIp]),
    readCount(0)
  { }

  virtual const char* name() = 0;

  virtual void compile(Context* c) = 0;

  virtual bool isBranch() { return false; }

  virtual bool allExits() { return false; }

  Event* next;
  Stack* stackBefore;
  Local* localsBefore;
  Stack* stackAfter;
  Local* localsAfter;
  CodePromise* promises;
  Read* reads;
  Site** junctionSites;
  Snapshot* snapshots;
  Link* predecessors;
  Link* successors;
  Cell* visitLinks;
  Block* block;
  LogicalInstruction* logicalInstruction;
  unsigned readCount;
};

unsigned
totalFrameSize(Context* c)
{
  return c->alignedFrameSize
    + c->arch->frameHeaderSize()
    + c->arch->argumentFootprint(c->parameterFootprint);
}

int
frameIndex(Context* c, int localIndex)
{
  assert(c, localIndex >= 0);

  int index = c->alignedFrameSize + c->parameterFootprint - localIndex - 1;

  if (localIndex < static_cast<int>(c->parameterFootprint)) {
    index += c->arch->frameHeaderSize();
  } else {
    index -= c->arch->frameFooterSize();
  }

  assert(c, index >= 0);
  assert(c, static_cast<unsigned>(index) < totalFrameSize(c));

  return index;
}

unsigned
frameIndexToOffset(Context* c, unsigned frameIndex)
{
  assert(c, frameIndex < totalFrameSize(c));

  return (frameIndex + c->arch->frameFooterSize()) * BytesPerWord;
}

unsigned
offsetToFrameIndex(Context* c, unsigned offset)
{
  assert(c, static_cast<int>
         ((offset / BytesPerWord) - c->arch->frameFooterSize()) >= 0);
  assert(c, ((offset / BytesPerWord) - c->arch->frameFooterSize())
         < totalFrameSize(c));

  return (offset / BytesPerWord) - c->arch->frameFooterSize();
}

unsigned
frameBase(Context* c)
{
  return c->alignedFrameSize
    - c->arch->frameReturnAddressSize()
    - c->arch->frameFooterSize()
    + c->arch->frameHeaderSize();
}

class FrameIterator {
 public:
  class Element {
   public:
    Element(Value* value, unsigned localIndex):
      value(value), localIndex(localIndex)
    { }

    Value* const value;
    const unsigned localIndex;
  };

  FrameIterator(Context* c, Stack* stack, Local* locals,
                bool includeEmpty = false):
    stack(stack), locals(locals), localIndex(c->localFootprint - 1),
    includeEmpty(includeEmpty)
  { }

  bool hasMore() {
    if (not includeEmpty) {
      while (stack and stack->value == 0) stack = stack->next;

      while (localIndex >= 0 and locals[localIndex].value == 0) -- localIndex;
    }

    return stack != 0 or localIndex >= 0;
  }

  Element next(Context* c) {
    Value* v;
    unsigned li;
    if (stack) {
      Stack* s = stack;
      v = s->value;
      li = s->index + c->localFootprint;
      stack = stack->next;
    } else {
      Local* l = locals + localIndex;
      v = l->value;
      li = localIndex;
      -- localIndex;
    }
    return Element(v, li);
  }

  Stack* stack;
  Local* locals;
  int localIndex;
  bool includeEmpty;
};

int
frameIndex(Context* c, FrameIterator::Element* element)
{
  return frameIndex(c, element->localIndex);
}

class SiteIterator {
 public:
  SiteIterator(Context* c, Value* v, bool includeBuddies = true,
               bool includeNextWord = true):
    c(c),
    originalValue(v),
    currentValue(v),
    includeBuddies(includeBuddies),
    includeNextWord(includeNextWord),
    pass(0),
    next_(findNext(&(v->sites))),
    previous(0)
  { }

  Site** findNext(Site** p) {
    while (true) {
      if (*p) {
        if (pass == 0 or (*p)->registerSize(c) > BytesPerWord) {
          return p;
        } else {
          p = &((*p)->next);
        }
      } else {
        if (includeBuddies) {
          Value* v = currentValue->buddy;
          if (v != originalValue) {
            currentValue = v;
            p = &(v->sites);
            continue;
          }
        }

        if (includeNextWord and pass == 0) {
          Value* v = originalValue->nextWord;
          if (v != originalValue) {
            pass = 1;
            originalValue = v;
            currentValue = v;
            p = &(v->sites);
            continue;
          }
        }

        return 0;
      }
    }
  }

  bool hasMore() {
    if (previous) {
      next_ = findNext(&((*previous)->next));
      previous = 0;
    }
    return next_ != 0;
  }

  Site* next() {
    previous = next_;
    return *previous;
  }

  void remove(Context* c) {
    (*previous)->release(c, originalValue);
    *previous = (*previous)->next;
    next_ = findNext(previous);
    previous = 0;
  }

  Context* c;
  Value* originalValue;
  Value* currentValue;
  bool includeBuddies;
  bool includeNextWord;
  uint8_t pass;
  Site** next_;
  Site** previous;
};

bool
hasSite(Context* c, Value* v)
{
  SiteIterator it(c, v);
  return it.hasMore();
}

bool
findSite(Context*, Value* v, Site* site)
{
  for (Site* s = v->sites; s; s = s->next) {
    if (s == site) return true;
  }
  return false;
}

bool
uniqueSite(Context* c, Value* v, Site* s)
{
  SiteIterator it(c, v);
  Site* p UNUSED = it.next();
  if (it.hasMore()) {
    // the site is not this word's only site, but if the site is
    // shared with the next word, it may be that word's only site
    if (v->nextWord != v and s->registerSize(c) > BytesPerWord) {
      SiteIterator nit(c, v->nextWord);
      Site* p = nit.next();
      if (nit.hasMore()) {
        return false;
      } else {
        return p == s;
      }
    } else {
      return false;
    }    
  } else {
    assert(c, p == s);
    return true;
  }
}

void
addSite(Context* c, Value* v, Site* s)
{
  if (not findSite(c, v, s)) {
    if (DebugSites) {
      char buffer[256]; s->toString(c, buffer, 256);
      fprintf(stderr, "add site %s to %p\n", buffer, v);
    }
    s->acquire(c, v);
    s->next = v->sites;
    v->sites = s;
  }
}

void
removeSite(Context* c, Value* v, Site* s)
{
  for (SiteIterator it(c, v); it.hasMore();) {
    if (s == it.next()) {
      if (DebugSites) {
        char buffer[256]; s->toString(c, buffer, 256);
        fprintf(stderr, "remove site %s from %p\n", buffer, v);
      }
      it.remove(c);
      break;
    }
  }
  if (DebugSites) {
    fprintf(stderr, "%p has more: %d\n", v, hasSite(c, v));
  }
  assert(c, not findSite(c, v, s));
}

void
clearSites(Context* c, Value* v)
{
  if (DebugSites) {
    fprintf(stderr, "clear sites for %p\n", v);
  }
  for (SiteIterator it(c, v); it.hasMore();) {
    it.next();
    it.remove(c);
  }
}

bool
valid(Read* r)
{
  return r and r->valid();
}

Read*
live(Value* v)
{
  Value* p = v;
  do {
    if (valid(p->reads)) {
      return p->reads;
    }
    p = p->buddy;
  } while (p != v);

  return 0;
}

Read*
liveNext(Context* c, Value* v)
{
  Read* r = v->reads->next(c);
  if (valid(r)) return r;

  for (Value* p = v->buddy; p != v; p = p->buddy) {
    if (valid(p->reads)) return p->reads;
  }

  return 0;
}

unsigned
sitesToString(Context* c, Value* v, char* buffer, unsigned size);

void
deadWord(Context* c, Value* v)
{
  Value* nextWord = v->nextWord;
  assert(c, nextWord != v);

  for (SiteIterator it(c, v, true, false); it.hasMore();) {
    Site* s = it.next();
    
    if (s->registerSize(c) > BytesPerWord) {
      it.remove(c);
      addSite(c, nextWord, s);
    }
  }
}

void
deadBuddy(Context* c, Value* v, Read* r UNUSED)
{
  assert(c, v->buddy != v);
  assert(c, r);

  if (DebugBuddies) {
    fprintf(stderr, "remove dead buddy %p from", v);
    for (Value* p = v->buddy; p != v; p = p->buddy) {
      fprintf(stderr, " %p", p);
    }
    fprintf(stderr, "\n");
  }

  assert(c, v->buddy);

  Value* next = v->buddy;
  v->buddy = v;
  Value* p = next;
  while (p->buddy != v) p = p->buddy;
  p->buddy = next;

  assert(c, p->buddy);

  for (SiteIterator it(c, v, false, false); it.hasMore();) {
    Site* s = it.next();
    it.remove(c);
    
    addSite(c, next, s);
  }
}

void
popRead(Context* c, Event* e UNUSED, Value* v)
{
  assert(c, e == v->reads->event);

  if (DebugReads) {
    fprintf(stderr, "pop read %p from %p next %p event %p (%s)\n",
            v->reads, v, v->reads->next(c), e, (e ? e->name() : 0));
  }

  v->reads = v->reads->next(c);

  if (not valid(v->reads)) {
    Value* nextWord = v->nextWord;
    if (nextWord != v) {
      if (valid(nextWord->reads)) {
        deadWord(c, v);
      } else {
        deadWord(c, nextWord);        
      }
    }

    Read* r = live(v);
    if (r) {
      deadBuddy(c, v, r);
    } else {
      clearSites(c, v);
    }
  }
}

bool
buddies(Value* a, Value* b)
{
  if (a == b) return true;
  for (Value* p = a->buddy; p != a; p = p->buddy) {
    if (p == b) return true;
  }
  return false;
}

void
addBuddy(Value* original, Value* buddy)
{
  buddy->buddy = original;
  Value* p = original;
  while (p->buddy != original) p = p->buddy;
  p->buddy = buddy;

  if (DebugBuddies) {
    fprintf(stderr, "add buddy %p to", buddy);
    for (Value* p = buddy->buddy; p != buddy; p = p->buddy) {
      fprintf(stderr, " %p", p);
    }
    fprintf(stderr, "\n");
  }
}

void
decrementAvailableGeneralRegisterCount(Context* c)
{
  assert(c, c->availableGeneralRegisterCount);
  -- c->availableGeneralRegisterCount;
  
  if (DebugResources) {
    fprintf(stderr, "%d registers available\n",
            c->availableGeneralRegisterCount);
  }
}

void
incrementAvailableGeneralRegisterCount(Context* c)
{
  ++ c->availableGeneralRegisterCount;

  if (DebugResources) {
    fprintf(stderr, "%d registers available\n",
            c->availableGeneralRegisterCount);
  }
}

void
increment(Context* c, RegisterResource* r)
{
  if (not r->reserved) {
    if (DebugResources) {
      char buffer[256]; r->toString(c, buffer, 256);
      fprintf(stderr, "increment %s to %d\n", buffer, r->referenceCount + 1);
    }

    ++ r->referenceCount;

    if (r->referenceCount == 1
        and ((1 << r->index(c)) & c->arch->generalRegisterMask()))
    {
      decrementAvailableGeneralRegisterCount(c);
    }
  }
}

void
decrement(Context* c, RegisterResource* r)
{
  if (not r->reserved) {
    if (DebugResources) {
      char buffer[256]; r->toString(c, buffer, 256);
      fprintf(stderr, "decrement %s to %d\n", buffer, r->referenceCount - 1);
    }

    assert(c, r->referenceCount > 0);

    -- r->referenceCount;

    if (r->referenceCount == 0
        and ((1 << r->index(c)) & c->arch->generalRegisterMask()))
    {
      incrementAvailableGeneralRegisterCount(c);
    }
  }
}

void
freezeResource(Context* c, Resource* r, Value* v)
{
  if (DebugResources) {
    char buffer[256]; r->toString(c, buffer, 256);
    fprintf(stderr, "%p freeze %s to %d\n", v, buffer, r->freezeCount + 1);
  }
    
  ++ r->freezeCount;
}

void
RegisterResource::freeze(Context* c, Value* v)
{
  if (not reserved) {
    freezeResource(c, this, v);

    if (freezeCount == 1
        and ((1 << index(c)) & c->arch->generalRegisterMask()))
    {
      decrementAvailableGeneralRegisterCount(c);
    }
  }
}

void
FrameResource::freeze(Context* c, Value* v)
{
  freezeResource(c, this, v);
}

void
thawResource(Context* c, Resource* r, Value* v)
{
  if (not r->reserved) {
    if (DebugResources) {
      char buffer[256]; r->toString(c, buffer, 256);
      fprintf(stderr, "%p thaw %s to %d\n", v, buffer, r->freezeCount - 1);
    }

    assert(c, r->freezeCount);

    -- r->freezeCount;
  }
}

void
RegisterResource::thaw(Context* c, Value* v)
{
  if (not reserved) {
    thawResource(c, this, v);

    if (freezeCount == 0
        and ((1 << index(c)) & c->arch->generalRegisterMask()))
    {
      incrementAvailableGeneralRegisterCount(c);
    }
  }
}

void
FrameResource::thaw(Context* c, Value* v)
{
  thawResource(c, this, v);
}

class Target {
 public:
  static const unsigned MinimumRegisterCost = 0;
  static const unsigned MinimumFrameCost = 1;
  static const unsigned StealPenalty = 2;
  static const unsigned StealUniquePenalty = 4;
  static const unsigned IndirectMovePenalty = 4;
  static const unsigned LowRegisterPenalty = 10;
  static const unsigned Impossible = 20;

  Target(): cost(Impossible) { }

  Target(int index, OperandType type, unsigned cost):
    index(index), type(type), cost(cost)
  { }

  int16_t index;
  OperandType type;
  uint8_t cost;
};

ValueType
valueType(Context* c, Compiler::OperandType type)
{
  switch (type) {
  case Compiler::ObjectType:
  case Compiler::AddressType:
  case Compiler::IntegerType:
  case Compiler::VoidType:
    return ValueGeneral;
  case Compiler::FloatType:
    return ValueFloat;
  default:
    abort(c);
  }
}

class CostCalculator {
 public:
  virtual unsigned cost(Context* c, uint8_t typeMask, uint32_t registerMask,
                        int frameIndex) = 0;
};

unsigned
resourceCost(Context* c, Value* v, Resource* r, uint8_t typeMask,
             uint32_t registerMask, int frameIndex,
             CostCalculator* costCalculator)
{
  if (r->reserved or r->freezeCount or r->referenceCount) {
    return Target::Impossible;
  } else {    
    unsigned baseCost = costCalculator ? costCalculator->cost
      (c, typeMask, registerMask, frameIndex) : 0;

    if (r->value) {
      assert(c, findSite(c, r->value, r->site));
      
      if (v and buddies(r->value, v)) {
        return baseCost;
      } else if (uniqueSite(c, r->value, r->site)) {
        return baseCost + Target::StealUniquePenalty;
      } else {
        return baseCost = Target::StealPenalty;
      }
    } else {
      return baseCost;
    }
  }
}

bool
pickRegisterTarget(Context* c, int i, Value* v, uint32_t mask, int* target,
                   unsigned* cost, CostCalculator* costCalculator = 0)
{
  if ((1 << i) & mask) {
    RegisterResource* r = c->registerResources + i;
    unsigned myCost = resourceCost
      (c, v, r, 1 << RegisterOperand, 1 << i, NoFrameIndex, costCalculator)
      + Target::MinimumRegisterCost;

    if ((static_cast<uint32_t>(1) << i) == mask) {
      *cost = myCost;
      return true;
    } else if (myCost < *cost) {
      *cost = myCost;
      *target = i;
    }
  }
  return false;
}

int
pickRegisterTarget(Context* c, Value* v, uint32_t mask, unsigned* cost,
                   CostCalculator* costCalculator = 0)
{
  int target = NoRegister;
  *cost = Target::Impossible;

  if (mask & c->arch->generalRegisterMask()) {
    for (int i = c->generalRegisterLimit - 1;
         i >= c->generalRegisterStart; --i)
    {
      if (pickRegisterTarget(c, i, v, mask, &target, cost, costCalculator)) {
        return i;
      }
    }
  }

  if (mask & c->arch->floatRegisterMask()) {
    for (int i = c->floatRegisterStart;
         i < static_cast<int>(c->floatRegisterLimit); ++i)
    {
      if (pickRegisterTarget(c, i, v, mask, &target, cost, costCalculator)) {
        return i;
      }
    }
  }

  return target;
}

Target
pickRegisterTarget(Context* c, Value* v, uint32_t mask,
                   CostCalculator* costCalculator = 0)
{
  unsigned cost;
  int number = pickRegisterTarget(c, v, mask, &cost, costCalculator);
  return Target(number, RegisterOperand, cost);
}

unsigned
frameCost(Context* c, Value* v, int frameIndex, CostCalculator* costCalculator)
{
  return resourceCost
    (c, v, c->frameResources + frameIndex, 1 << MemoryOperand, 0, frameIndex,
     costCalculator)
    + Target::MinimumFrameCost;
}

Target
pickFrameTarget(Context* c, Value* v, CostCalculator* costCalculator)
{
  Target best;

  Value* p = v;
  do {
    if (p->home >= 0) {
      Target mine
        (p->home, MemoryOperand, frameCost(c, v, p->home, costCalculator));

      if (mine.cost == Target::MinimumFrameCost) {
        return mine;
      } else if (mine.cost < best.cost) {
        best = mine;
      }
    }
    p = p->buddy;
  } while (p != v);

  return best;
}

Target
pickAnyFrameTarget(Context* c, Value* v, CostCalculator* costCalculator)
{
  Target best;

  unsigned count = totalFrameSize(c);
  for (unsigned i = 0; i < count; ++i) {
    Target mine(i, MemoryOperand, frameCost(c, v, i, costCalculator));
    if (mine.cost == Target::MinimumFrameCost) {
      return mine;
    } else if (mine.cost < best.cost) {
      best = mine;
    }    
  }

  return best;
}

Target
pickTarget(Context* c, Value* value, const SiteMask& mask,
           unsigned registerPenalty, Target best,
           CostCalculator* costCalculator)
{
  if (mask.typeMask & (1 << RegisterOperand)) {
    Target mine = pickRegisterTarget
      (c, value, mask.registerMask, costCalculator);

    mine.cost += registerPenalty;
    if (mine.cost == Target::MinimumRegisterCost) {
      return mine;
    } else if (mine.cost < best.cost) {
      best = mine;
    }
  }

  if (mask.typeMask & (1 << MemoryOperand)) {
    if (mask.frameIndex >= 0) {
      Target mine(mask.frameIndex, MemoryOperand,
                  frameCost(c, value, mask.frameIndex, costCalculator));
      if (mine.cost == Target::MinimumFrameCost) {
        return mine;
      } else if (mine.cost < best.cost) {
        best = mine;
      }
    } else if (mask.frameIndex == AnyFrameIndex) {
      Target mine = pickFrameTarget(c, value, costCalculator);
      if (mine.cost == Target::MinimumFrameCost) {
        return mine;
      } else if (mine.cost < best.cost) {
        best = mine;
      }
    }
  }

  return best;
}

Target
pickTarget(Context* c, Read* read, bool intersectRead,
           unsigned registerReserveCount, CostCalculator* costCalculator)
{
  unsigned registerPenalty
    = (c->availableGeneralRegisterCount > registerReserveCount
       ? 0 : Target::LowRegisterPenalty);

  Value* value = read->value;

  uint32_t registerMask
    = (value->type == ValueFloat ? ~0 : c->arch->generalRegisterMask());

  SiteMask mask(~0, registerMask, AnyFrameIndex);
  read->intersect(&mask);

  if (value->type == ValueFloat) {
    uint32_t floatMask = mask.registerMask & c->arch->floatRegisterMask();
    if (floatMask) {
      mask.registerMask = floatMask;
    }
  }

  Target best;

  Value* successor = read->successor();
  if (successor) {
    Read* r = live(successor);
    if (r) {
      SiteMask intersection = mask;
      if (r->intersect(&intersection)) {
        best = pickTarget
          (c, value, intersection, registerPenalty, best, costCalculator);

        if (best.cost <= Target::MinimumFrameCost) {
          return best;
        }
      }
    }
  }

  best = pickTarget(c, value, mask, registerPenalty, best, costCalculator);
  if (best.cost <= Target::MinimumFrameCost) {
    return best;
  }

  if (intersectRead) {
    if (best.cost == Target::Impossible) {
      fprintf(stderr, "mask type %d reg %d frame %d\n",
              mask.typeMask, mask.registerMask, mask.frameIndex);
      abort(c);
    }
    return best;
  }

  { Target mine = pickRegisterTarget(c, value, registerMask, costCalculator);

    mine.cost += registerPenalty;

    if (mine.cost == Target::MinimumRegisterCost) {
      return mine;
    } else if (mine.cost < best.cost) {
      best = mine;
    }
  }

  { Target mine = pickFrameTarget(c, value, costCalculator);
    if (mine.cost == Target::MinimumFrameCost) {
      return mine;
    } else if (mine.cost < best.cost) {
      best = mine;
    }
  }

  if (best.cost >= Target::StealUniquePenalty
      and c->availableGeneralRegisterCount == 0)
  {
    // there are no free registers left, so moving from memory to
    // memory isn't an option - try harder to find an available frame
    // site:
    best = pickAnyFrameTarget(c, value, costCalculator);
    assert(c, best.cost <= 3);
  }

  if (best.cost == Target::Impossible) {
    abort(c);
  }

  return best;
}

void
acquire(Context* c, Resource* resource, Value* value, Site* site);

void
release(Context* c, Resource* resource, Value* value, Site* site);

ConstantSite*
constantSite(Context* c, Promise* value);

ShiftMaskPromise*
shiftMaskPromise(Context* c, Promise* base, unsigned shift, int64_t mask)
{
  return new (c->zone->allocate(sizeof(ShiftMaskPromise)))
    ShiftMaskPromise(base, shift, mask);
}

CombinedPromise*
combinedPromise(Context* c, Promise* low, Promise* high)
{
  return new (c->zone->allocate(sizeof(CombinedPromise)))
    CombinedPromise(low, high);
}

class ConstantSite: public Site {
 public:
  ConstantSite(Promise* value): value(value) { }

  virtual unsigned toString(Context*, char* buffer, unsigned bufferSize) {
    if (value->resolved()) {
      return vm::snprintf
        (buffer, bufferSize, "constant %"LLD, value->value());
    } else {
      return vm::snprintf(buffer, bufferSize, "constant unresolved");
    }
  }

  virtual unsigned copyCost(Context*, Site* s) {
    return (s == this ? 0 : ConstantCopyCost);
  }

  virtual bool match(Context*, const SiteMask& mask) {
    return mask.typeMask & (1 << ConstantOperand);
  }

  virtual bool loneMatch(Context*, const SiteMask&) {
    return true;
  }

  virtual bool matchNextWord(Context* c, Site* s, unsigned) {
    return s->type(c) == ConstantOperand;
  }

  virtual OperandType type(Context*) {
    return ConstantOperand;
  }

  virtual void asAssemblerOperand(Context* c, Site* high,
                                  Assembler::Operand* result)
  {
    Promise* v = value;
    if (high != this) {
      v = combinedPromise(c, value, static_cast<ConstantSite*>(high)->value);
    }
    new (result) Assembler::Constant(v);
  }

  virtual Site* copy(Context* c) {
    return constantSite(c, value);
  }

  virtual Site* copyLow(Context* c) {
    return constantSite(c, shiftMaskPromise(c, value, 0, 0xFFFFFFFF));
  }

  virtual Site* copyHigh(Context* c) {
    return constantSite(c, shiftMaskPromise(c, value, 32, 0xFFFFFFFF));
  }

  virtual Site* makeNextWord(Context* c, unsigned) {
    abort(c);
  }

  virtual SiteMask mask(Context*) {
    return SiteMask(1 << ConstantOperand, 0, NoFrameIndex);
  }

  virtual SiteMask nextWordMask(Context*, unsigned) {
    return SiteMask(1 << ConstantOperand, 0, NoFrameIndex);
  }

  Promise* value;
};

ConstantSite*
constantSite(Context* c, Promise* value)
{
  return new (c->zone->allocate(sizeof(ConstantSite))) ConstantSite(value);
}

ResolvedPromise*
resolved(Context* c, int64_t value)
{
  return new (c->zone->allocate(sizeof(ResolvedPromise)))
    ResolvedPromise(value);
}

ConstantSite*
constantSite(Context* c, int64_t value)
{
  return constantSite(c, resolved(c, value));
}

AddressSite*
addressSite(Context* c, Promise* address);

class AddressSite: public Site {
 public:
  AddressSite(Promise* address): address(address) { }

  virtual unsigned toString(Context*, char* buffer, unsigned bufferSize) {
    if (address->resolved()) {
      return vm::snprintf
        (buffer, bufferSize, "address %"LLD, address->value());
    } else {
      return vm::snprintf(buffer, bufferSize, "address unresolved");
    }
  }

  virtual unsigned copyCost(Context*, Site* s) {
    return (s == this ? 0 : AddressCopyCost);
  }

  virtual bool match(Context*, const SiteMask& mask) {
    return mask.typeMask & (1 << AddressOperand);
  }

  virtual bool loneMatch(Context*, const SiteMask&) {
    return false;
  }

  virtual bool matchNextWord(Context* c, Site*, unsigned) {
    abort(c);
  }

  virtual OperandType type(Context*) {
    return AddressOperand;
  }

  virtual void asAssemblerOperand(Context* c UNUSED, Site* high UNUSED,
                                  Assembler::Operand* result)
  {
    assert(c, high == this);

    new (result) Assembler::Address(address);
  }

  virtual Site* copy(Context* c) {
    return addressSite(c, address);
  }

  virtual Site* copyLow(Context* c) {
    abort(c);
  }

  virtual Site* copyHigh(Context* c) {
    abort(c);
  }

  virtual Site* makeNextWord(Context* c, unsigned) {
    abort(c);
  }

  virtual SiteMask mask(Context*) {
    return SiteMask(1 << AddressOperand, 0, NoFrameIndex);
  }

  virtual SiteMask nextWordMask(Context* c, unsigned) {
    abort(c);
  }

  Promise* address;
};

AddressSite*
addressSite(Context* c, Promise* address)
{
  return new (c->zone->allocate(sizeof(AddressSite))) AddressSite(address);
}

RegisterSite*
freeRegisterSite(Context* c, uint32_t mask);

class RegisterSite: public Site {
 public:
  RegisterSite(uint32_t mask, int number):
    mask_(mask), number(number)
  { }

  virtual unsigned toString(Context*, char* buffer, unsigned bufferSize) {
    if (number != NoRegister) {
      return vm::snprintf(buffer, bufferSize, "%p register %d", this, number);
    } else {
      return vm::snprintf(buffer, bufferSize,
                          "%p register unacquired (mask %d)", this, mask_);
    }
  }

  virtual unsigned copyCost(Context* c, Site* s) {
    assert(c, number != NoRegister);

    if (s and
        (this == s or
         (s->type(c) == RegisterOperand
          and (static_cast<RegisterSite*>(s)->mask_ & (1 << number)))))
    {
      return 0;
    } else {
      return RegisterCopyCost;
    }
  }

  virtual bool match(Context* c UNUSED, const SiteMask& mask) {
    assert(c, number != NoRegister);

    if ((mask.typeMask & (1 << RegisterOperand))) {
      return ((static_cast<uint64_t>(1) << number) & mask.registerMask);
    } else {
      return false;
    }
  }

  virtual bool loneMatch(Context* c UNUSED, const SiteMask& mask) {
    assert(c, number != NoRegister);

    if ((mask.typeMask & (1 << RegisterOperand))) {
      return ((static_cast<uint64_t>(1) << number) == mask.registerMask);
    } else {
      return false;
    }
  }

  virtual bool matchNextWord(Context* c, Site* s, unsigned) {
    assert(c, number != NoRegister);

    if (s->type(c) != RegisterOperand) {
      return false;
    }

    RegisterSite* rs = static_cast<RegisterSite*>(s);
    unsigned size = rs->registerSize(c);
    if (size > BytesPerWord) {
      assert(c, number != NoRegister);
      return number == rs->number;
    } else {
      uint32_t mask = c->arch->generalRegisterMask();
      return ((1 << number) & mask) and ((1 << rs->number) & mask);
    }
  }

  virtual void acquire(Context* c, Value* v) {
    Target target;
    if (number != NoRegister) {
      target = Target(number, RegisterOperand, 0);
    } else {
      target = pickRegisterTarget(c, v, mask_);
      expect(c, target.cost < Target::Impossible);
    }

    RegisterResource* resource = c->registerResources + target.index;
    local::acquire(c, resource, v, this);

    number = target.index;
  }

  virtual void release(Context* c, Value* v) {
    assert(c, number != NoRegister);

    local::release(c, c->registerResources + number, v, this);
  }

  virtual void freeze(Context* c, Value* v) {
    assert(c, number != NoRegister);

    c->registerResources[number].freeze(c, v);
  }

  virtual void thaw(Context* c, Value* v) {
    assert(c, number != NoRegister);

    c->registerResources[number].thaw(c, v);
  }

  virtual bool frozen(Context* c UNUSED) {
    assert(c, number != NoRegister);

    return c->registerResources[number].freezeCount != 0;
  }

  virtual OperandType type(Context*) {
    return RegisterOperand;
  }

  virtual void asAssemblerOperand(Context* c UNUSED, Site* high,
                                  Assembler::Operand* result)
  {
    assert(c, number != NoRegister);

    int highNumber;
    if (high != this) {
      highNumber = static_cast<RegisterSite*>(high)->number;
      assert(c, highNumber != NoRegister);
    } else {
      highNumber = NoRegister;
    }

    new (result) Assembler::Register(number, highNumber);
  }

  virtual Site* copy(Context* c) {
    uint32_t mask;
    
    if (number != NoRegister) {
      mask = 1 << number;
    } else {
      mask = mask_;
    }

    return freeRegisterSite(c, mask);
  }

  virtual Site* copyLow(Context* c) {
    abort(c);
  }

  virtual Site* copyHigh(Context* c) {
    abort(c);
  }

  virtual Site* makeNextWord(Context* c, unsigned) {
    assert(c, number != NoRegister);
    assert(c, ((1 << number) & c->arch->generalRegisterMask()));

    return freeRegisterSite(c, c->arch->generalRegisterMask());    
  }

  virtual SiteMask mask(Context* c UNUSED) {
    return SiteMask(1 << RegisterOperand, mask_, NoFrameIndex);
  }

  virtual SiteMask nextWordMask(Context* c, unsigned) {
    assert(c, number != NoRegister);

    if (registerSize(c) > BytesPerWord) {
      return SiteMask
        (1 << RegisterOperand, number, NoFrameIndex);
    } else {
      return SiteMask
        (1 << RegisterOperand, c->arch->generalRegisterMask(), NoFrameIndex);
    }
  }

  virtual unsigned registerSize(Context* c) {
    assert(c, number != NoRegister);

    if ((1 << number) & c->arch->floatRegisterMask()) {
      return c->arch->floatRegisterSize();
    } else {
      return BytesPerWord;
    }
  }

  virtual unsigned registerMask(Context* c UNUSED) {
    assert(c, number != NoRegister);

    return 1 << number;
  }

  uint32_t mask_;
  int number;
};

RegisterSite*
registerSite(Context* c, int number)
{
  assert(c, number >= 0);
  assert(c, (1 << number) & (c->arch->generalRegisterMask()
                             | c->arch->floatRegisterMask()));

  return new (c->zone->allocate(sizeof(RegisterSite)))
    RegisterSite(1 << number, number);
}

RegisterSite*
freeRegisterSite(Context* c, uint32_t mask)
{
  return new (c->zone->allocate(sizeof(RegisterSite)))
    RegisterSite(mask, NoRegister);
}

MemorySite*
memorySite(Context* c, int base, int offset = 0, int index = NoRegister,
           unsigned scale = 1);

class MemorySite: public Site {
 public:
  MemorySite(int base, int offset, int index, unsigned scale):
    acquired(false), base(base), offset(offset), index(index), scale(scale)
  { }

  virtual unsigned toString(Context*, char* buffer, unsigned bufferSize) {
    if (acquired) {
      return vm::snprintf(buffer, bufferSize, "memory %d 0x%x %d %d",
                      base, offset, index, scale);
    } else {
      return vm::snprintf(buffer, bufferSize, "memory unacquired");
    }
  }

  virtual unsigned copyCost(Context* c, Site* s) {
    assert(c, acquired);    

    if (s and
        (this == s or
         (s->type(c) == MemoryOperand
          and static_cast<MemorySite*>(s)->base == base
          and static_cast<MemorySite*>(s)->offset == offset
          and static_cast<MemorySite*>(s)->index == index
          and static_cast<MemorySite*>(s)->scale == scale)))
    {
      return 0;
    } else {
      return MemoryCopyCost;
    }
  }

  virtual bool match(Context* c, const SiteMask& mask) {
    assert(c, acquired);

    if (mask.typeMask & (1 << MemoryOperand)) {
      if (mask.frameIndex >= 0) {
        if (base == c->arch->stack()) {
          assert(c, index == NoRegister);
          return static_cast<int>(frameIndexToOffset(c, mask.frameIndex))
            == offset;
        } else {
          return false;
        }
      } else {
        return true;
      }
    } else {
      return false;
    }
  }

  virtual bool loneMatch(Context* c, const SiteMask& mask) {
    assert(c, acquired);

    if (mask.typeMask & (1 << MemoryOperand)) {
      if (base == c->arch->stack()) {
        assert(c, index == NoRegister);

        if (mask.frameIndex == AnyFrameIndex) {
          return false;
        } else {
          return true;
        }
      }
    }
    return false;
  }

  virtual bool matchNextWord(Context* c, Site* s, unsigned index) {
    if (s->type(c) == MemoryOperand) {
      MemorySite* ms = static_cast<MemorySite*>(s);
      return ms->base == this->base
        and ((index == 1 and ms->offset == static_cast<int>
              (this->offset + BytesPerWord))
             or (index == 0 and this->offset == static_cast<int>
                 (ms->offset + BytesPerWord)))
        and ms->index == this->index
        and ms->scale == this->scale;
    } else {
      return false;
    }
  }

  virtual void acquire(Context* c, Value* v) {
    increment(c, c->registerResources + base);
    if (index != NoRegister) {
      increment(c, c->registerResources + index);
    }

    if (base == c->arch->stack()) {
      assert(c, index == NoRegister);
      assert
        (c, not c->frameResources[offsetToFrameIndex(c, offset)].reserved);

      local::acquire
        (c, c->frameResources + offsetToFrameIndex(c, offset), v, this);
    }

    acquired = true;
  }

  virtual void release(Context* c, Value* v) {
    if (base == c->arch->stack()) {
      assert(c, index == NoRegister);
      assert
        (c, not c->frameResources[offsetToFrameIndex(c, offset)].reserved);

      local::release
        (c, c->frameResources + offsetToFrameIndex(c, offset), v, this);
    }

    decrement(c, c->registerResources + base);
    if (index != NoRegister) {
      decrement(c, c->registerResources + index);
    }

    acquired = false;
  }

  virtual void freeze(Context* c, Value* v) {
    if (base == c->arch->stack()) {
      c->frameResources[offsetToFrameIndex(c, offset)].freeze(c, v);
    } else {
      increment(c, c->registerResources + base);
      if (index != NoRegister) {
        increment(c, c->registerResources + index);
      }
    }
  }

  virtual void thaw(Context* c, Value* v) {
    if (base == c->arch->stack()) {
      c->frameResources[offsetToFrameIndex(c, offset)].thaw(c, v);
    } else {
      decrement(c, c->registerResources + base);
      if (index != NoRegister) {
        decrement(c, c->registerResources + index);
      }
    }
  }

  virtual bool frozen(Context* c) {
    return base == c->arch->stack()
      and c->frameResources[offsetToFrameIndex(c, offset)].freezeCount != 0;
  }

  virtual OperandType type(Context*) {
    return MemoryOperand;
  }

  virtual void asAssemblerOperand(Context* c UNUSED, Site* high UNUSED,
                                  Assembler::Operand* result)
  {
    // todo: endianness?
    assert(c, high == this
           or (static_cast<MemorySite*>(high)->base == base
               and static_cast<MemorySite*>(high)->offset
               == static_cast<int>(offset + BytesPerWord)
               and static_cast<MemorySite*>(high)->index == index
               and static_cast<MemorySite*>(high)->scale == scale));

    assert(c, acquired);

    new (result) Assembler::Memory(base, offset, index, scale);
  }

  virtual Site* copy(Context* c) {
    return memorySite(c, base, offset, index, scale);
  }

  Site* copyHalf(Context* c, bool add) {
    if (add) {
      return memorySite(c, base, offset + BytesPerWord, index, scale);
    } else {
      return copy(c);
    }
  }

  virtual Site* copyLow(Context* c) {
    return copyHalf(c, c->arch->bigEndian());
  }

  virtual Site* copyHigh(Context* c) {
    return copyHalf(c, not c->arch->bigEndian());
  }

  virtual Site* makeNextWord(Context* c, unsigned index) {
    // todo: endianness?
    return memorySite
      (c, base, offset + (index == 1 ? BytesPerWord : -BytesPerWord),
       this->index, scale);
  }

  virtual SiteMask mask(Context* c) {
    return SiteMask(1 << MemoryOperand, 0, (base == c->arch->stack())
                    ? static_cast<int>(offsetToFrameIndex(c, offset))
                    : NoFrameIndex);
  }

  virtual SiteMask nextWordMask(Context* c, unsigned index) {
    // todo: endianness?
    int frameIndex;
    if (base == c->arch->stack()) {
      assert(c, this->index == NoRegister);
      frameIndex = static_cast<int>(offsetToFrameIndex(c, offset))
        + (index == 1 ? 1 : -1);
    } else {
      frameIndex = NoFrameIndex;
    }
    return SiteMask(1 << MemoryOperand, 0, frameIndex);
  }

  virtual bool isVolatile(Context* c) {
    return base != c->arch->stack();
  }

  bool acquired;
  int base;
  int offset;
  int index;
  unsigned scale;
};

MemorySite*
memorySite(Context* c, int base, int offset, int index, unsigned scale)
{
  return new (c->zone->allocate(sizeof(MemorySite)))
    MemorySite(base, offset, index, scale);
}

MemorySite*
frameSite(Context* c, int frameIndex)
{
  assert(c, frameIndex >= 0);
  return memorySite
    (c, c->arch->stack(), frameIndexToOffset(c, frameIndex), NoRegister, 0);
}

void
move(Context* c, Value* value, Site* src, Site* dst);

unsigned
sitesToString(Context* c, Site* sites, char* buffer, unsigned size)
{
  unsigned total = 0;
  for (Site* s = sites; s; s = s->next) {
    total += s->toString(c, buffer + total, size - total);

    if (s->next) {
      assert(c, size > total + 2);
      memcpy(buffer + total, ", ", 2);
      total += 2;
    }
  }

  assert(c, size > total);
  buffer[total] = 0;

  return total;
}

unsigned
sitesToString(Context* c, Value* v, char* buffer, unsigned size)
{
  unsigned total = 0;
  Value* p = v;
  do {
    if (total) {
      assert(c, size > total + 2);
      memcpy(buffer + total, "; ", 2);
      total += 2;
    }

    if (p->sites) {
      total += vm::snprintf(buffer + total, size - total, "%p has ", p);
      total += sitesToString(c, p->sites, buffer + total, size - total);
    } else {
      total += vm::snprintf(buffer + total, size - total, "%p has nothing", p);
    }

    p = p->buddy;
  } while (p != v);

  return total;
}

Site*
pickTargetSite(Context* c, Read* read, bool intersectRead = false,
               unsigned registerReserveCount = 0,
               CostCalculator* costCalculator = 0)
{
  Target target
    (pickTarget
     (c, read, intersectRead, registerReserveCount, costCalculator));

  expect(c, target.cost < Target::Impossible);

  if (target.type == MemoryOperand) {
    return frameSite(c, target.index);
  } else {
    return registerSite(c, target.index);
  }
}

class SingleRead: public Read {
 public:
  SingleRead(const SiteMask& mask, Value* successor):
    next_(0), mask(mask), high_(0), successor_(successor)
  { }

  virtual bool intersect(SiteMask* mask, unsigned) {
    *mask = local::intersect(*mask, this->mask);

    return true;
  }

  virtual Value* high(Context*) {
    return high_;
  }

  virtual Value* successor() {
    return successor_;
  }
  
  virtual bool valid() {
    return true;
  }

  virtual void append(Context* c UNUSED, Read* r) {
    assert(c, next_ == 0);
    next_ = r;
  }

  virtual Read* next(Context*) {
    return next_;
  }

  Read* next_;
  SiteMask mask;
  Value* high_;
  Value* successor_;
};

SingleRead*
read(Context* c, const SiteMask& mask, Value* successor = 0)
{
  assert(c, (mask.typeMask != 1 << MemoryOperand) or mask.frameIndex >= 0);

  return new (c->zone->allocate(sizeof(SingleRead)))
    SingleRead(mask, successor);
}

bool
acceptMatch(Context* c, Site* s, Read*, const SiteMask& mask)
{
  return s->match(c, mask);
}

Site*
pickSourceSite(Context* c, Read* read, Site* target = 0,
               unsigned* cost = 0, SiteMask* extraMask = 0,
               bool intersectRead = true, bool includeBuddies = true,
               bool includeNextWord = true,
               bool (*accept)(Context*, Site*, Read*, const SiteMask&)
               = acceptMatch)
{
  SiteMask mask;

  if (extraMask) {
    mask = intersect(mask, *extraMask);
  }

  if (intersectRead) {
    read->intersect(&mask);
  }

  Site* site = 0;
  unsigned copyCost = 0xFFFFFFFF;
  for (SiteIterator it(c, read->value, includeBuddies, includeNextWord);
       it.hasMore();)
  {
    Site* s = it.next();
    if (accept(c, s, read, mask)) {
      unsigned v = s->copyCost(c, target);
      if (v < copyCost) {
        site = s;
        copyCost = v;
      }
    }
  }

  if (DebugMoves and site and target) {
    char srcb[256]; site->toString(c, srcb, 256);
    char dstb[256]; target->toString(c, dstb, 256);
    fprintf(stderr, "pick source %s to %s for %p cost %d\n",
            srcb, dstb, read->value, copyCost);
  }

  if (cost) *cost = copyCost;
  return site;
}

Site*
maybeMove(Context* c, Read* read, bool intersectRead, bool includeNextWord,
          unsigned registerReserveCount = 0)
{
  Value* value = read->value;
  unsigned size = value == value->nextWord ? BytesPerWord : 8;

  class MyCostCalculator: public CostCalculator {
   public:
    MyCostCalculator(Value* value, unsigned size, bool includeNextWord):
      value(value),
      size(size),
      includeNextWord(includeNextWord)
    { }

    virtual unsigned cost(Context* c, uint8_t typeMask, uint32_t registerMask,
                          int frameIndex)
    {
      uint8_t srcTypeMask;
      uint64_t srcRegisterMask;
      uint8_t tmpTypeMask;
      uint64_t tmpRegisterMask;
      c->arch->planMove
        (size, &srcTypeMask, &srcRegisterMask,
         &tmpTypeMask, &tmpRegisterMask,
         typeMask, registerMask);

      SiteMask srcMask(srcTypeMask, srcRegisterMask, AnyFrameIndex);
      SiteMask dstMask(typeMask, registerMask, frameIndex);
      for (SiteIterator it(c, value, true, includeNextWord); it.hasMore();) {
        Site* s = it.next();
        if (s->match(c, srcMask) or s->match(c, dstMask)) {
          return 0;
        }
      }

      return Target::IndirectMovePenalty;
    }

    Value* value;
    unsigned size;
    bool includeNextWord;
  } costCalculator(value, size, includeNextWord);

  Site* dst = pickTargetSite
    (c, read, intersectRead, registerReserveCount, &costCalculator);

  uint8_t srcTypeMask;
  uint64_t srcRegisterMask;
  uint8_t tmpTypeMask;
  uint64_t tmpRegisterMask;
  c->arch->planMove
    (size, &srcTypeMask, &srcRegisterMask,
     &tmpTypeMask, &tmpRegisterMask,
     1 << dst->type(c), dst->registerMask(c));

  SiteMask srcMask(srcTypeMask, srcRegisterMask, AnyFrameIndex);
  unsigned cost = 0xFFFFFFFF;
  Site* src = 0;
  for (SiteIterator it(c, value, true, includeNextWord); it.hasMore();) {
    Site* s = it.next();
    unsigned v = s->copyCost(c, dst);
    if (v == 0) {
      src = s;
      cost = 0;
      break;
    }
    if (not s->match(c, srcMask)) {
      v += CopyPenalty;
    }
    if (v < cost) {
      src = s;
      cost = v;
    }
  }
 
  if (cost) {
    if (DebugMoves) {
      char srcb[256]; src->toString(c, srcb, 256);
      char dstb[256]; dst->toString(c, dstb, 256);
      fprintf(stderr, "maybe move %s to %s for %p to %p\n",
              srcb, dstb, value, value);
    }

    src->freeze(c, value);

    addSite(c, value, dst);
    
    src->thaw(c, value);    

    if (not src->match(c, srcMask)) {
      src->freeze(c, value);
      dst->freeze(c, value);

      SiteMask tmpMask(tmpTypeMask, tmpRegisterMask, AnyFrameIndex);
      SingleRead tmpRead(tmpMask, 0);
      tmpRead.value = value;
      tmpRead.successor_ = value;

      Site* tmp = pickTargetSite(c, &tmpRead, true);

      addSite(c, value, tmp);

      move(c, value, src, tmp);
      
      dst->thaw(c, value);
      src->thaw(c, value);

      src = tmp;
    }

    move(c, value, src, dst);
  }

  return dst;
}

Site*
maybeMove(Context* c, Value* v, const SiteMask& mask, bool intersectMask,
          bool includeNextWord, unsigned registerReserveCount = 0)
{
  SingleRead read(mask, 0);
  read.value = v;
  read.successor_ = v;

  return maybeMove
    (c, &read, intersectMask, includeNextWord, registerReserveCount);
}

Site*
pickSiteOrMove(Context* c, Read* read, bool intersectRead,
               bool includeNextWord, unsigned registerReserveCount = 0)
{
  Site* s = pickSourceSite
    (c, read, 0, 0, 0, intersectRead, true, includeNextWord);
  
  if (s) {
    return s;
  } else {
    return maybeMove
      (c, read, intersectRead, includeNextWord, registerReserveCount);
  }
}

Site*
pickSiteOrMove(Context* c, Value* v, const SiteMask& mask, bool intersectMask,
               bool includeNextWord, unsigned registerReserveCount = 0)
{
  SingleRead read(mask, 0);
  read.value = v;
  read.successor_ = v;

  return pickSiteOrMove
    (c, &read, intersectMask, includeNextWord, registerReserveCount);
}

void
steal(Context* c, Resource* r, Value* thief)
{
  if (DebugResources) {
    char resourceBuffer[256]; r->toString(c, resourceBuffer, 256);
    char siteBuffer[1024]; sitesToString(c, r->value, siteBuffer, 1024);
    fprintf(stderr, "%p steal %s from %p (%s)\n",
            thief, resourceBuffer, r->value, siteBuffer);
  }

  if ((not (thief and buddies(thief, r->value))
       and uniqueSite(c, r->value, r->site)))
  {
    r->site->freeze(c, r->value);

    maybeMove(c, live(r->value), false, true, StealRegisterReserveCount);

    r->site->thaw(c, r->value);
  }

  removeSite(c, r->value, r->site);
}

void
acquire(Context* c, Resource* resource, Value* value, Site* site)
{
  assert(c, value);
  assert(c, site);

  if (not resource->reserved) {
    if (DebugResources) {
      char buffer[256]; resource->toString(c, buffer, 256);
      fprintf(stderr, "%p acquire %s\n", value, buffer);
    }

    if (resource->value) {
      assert(c, findSite(c, resource->value, resource->site));
      assert(c, not findSite(c, value, resource->site));

      steal(c, resource, value);
    }

    resource->value = value;
    resource->site = site;
  }
}

void
release(Context* c, Resource* resource, Value* value UNUSED, Site* site UNUSED)
{
  if (not resource->reserved) {
    if (DebugResources) {
      char buffer[256]; resource->toString(c, buffer, 256);
      fprintf(stderr, "%p release %s\n", resource->value, buffer);
    }

    assert(c, resource->value);
    assert(c, resource->site);

    assert(c, buddies(resource->value, value));
    assert(c, site == resource->site);
    
    resource->value = 0;
    resource->site = 0;
  }
}

SiteMask
generalRegisterMask(Context* c)
{
  return SiteMask
    (1 << RegisterOperand, c->arch->generalRegisterMask(), NoFrameIndex);
}

SiteMask
generalRegisterOrConstantMask(Context* c)
{
  return SiteMask
    ((1 << RegisterOperand) | (1 << ConstantOperand),
     c->arch->generalRegisterMask(), NoFrameIndex);
}

SiteMask
fixedRegisterMask(int number)
{
  return SiteMask(1 << RegisterOperand, 1 << number, NoFrameIndex);
}

class MultiRead: public Read {
 public:
  MultiRead():
    reads(0), lastRead(0), firstTarget(0), lastTarget(0), visited(false)
  { }

  virtual bool intersect(SiteMask* mask, unsigned depth) {
    if (depth > 0) {
      // short-circuit recursion to avoid poor performance in
      // deeply-nested branches
      return reads != 0;
    }

    bool result = false;
    if (not visited) {
      visited = true;
      for (Cell** cell = &reads; *cell;) {
        Read* r = static_cast<Read*>((*cell)->value);
        bool valid = r->intersect(mask, depth + 1);
        if (valid) {
          result = true;
          cell = &((*cell)->next);
        } else {
          *cell = (*cell)->next;
        }
      }
      visited = false;
    }
    return result;
  }

  virtual Value* successor() {
    return 0;
  }

  virtual bool valid() {
    bool result = false;
    if (not visited) {
      visited = true;
      for (Cell** cell = &reads; *cell;) {
        Read* r = static_cast<Read*>((*cell)->value);
        if (r->valid()) {
          result = true;
          cell = &((*cell)->next);
        } else {
          *cell = (*cell)->next;
        }
      }
      visited = false;
    }
    return result;
  }

  virtual void append(Context* c, Read* r) {
    Cell* cell = cons(c, r, 0);
    if (lastRead == 0) {
      reads = cell;
    } else {
      lastRead->next = cell;
    }
    lastRead = cell;

//     fprintf(stderr, "append %p to %p for %p\n", r, lastTarget, this);

    lastTarget->value = r;
  }

  virtual Read* next(Context* c) {
    abort(c);
  }

  void allocateTarget(Context* c) {
    Cell* cell = cons(c, 0, 0);

//     fprintf(stderr, "allocate target for %p: %p\n", this, cell);

    if (lastTarget) {
      lastTarget->next = cell;
    } else {
      firstTarget = cell;
    }
    lastTarget = cell;
  }

  Read* nextTarget() {
    //     fprintf(stderr, "next target for %p: %p\n", this, firstTarget);

    Read* r = static_cast<Read*>(firstTarget->value);
    firstTarget = firstTarget->next;
    return r;
  }

  Cell* reads;
  Cell* lastRead;
  Cell* firstTarget;
  Cell* lastTarget;
  bool visited;
};

MultiRead*
multiRead(Context* c)
{
  return new (c->zone->allocate(sizeof(MultiRead))) MultiRead;
}

class StubRead: public Read {
 public:
  StubRead():
    next_(0), read(0), visited(false), valid_(true)
  { }

  virtual bool intersect(SiteMask* mask, unsigned depth) {
    if (not visited) {
      visited = true;
      if (read) {
        bool valid = read->intersect(mask, depth);
        if (not valid) {
          read = 0;
        }
      }
      visited = false;
    }
    return valid_;
  }

  virtual Value* successor() {
    return 0;
  }

  virtual bool valid() {
    return valid_;
  }

  virtual void append(Context* c UNUSED, Read* r) {
    assert(c, next_ == 0);
    next_ = r;
  }

  virtual Read* next(Context*) {
    return next_;
  }

  Read* next_;
  Read* read;
  bool visited;
  bool valid_;
};

StubRead*
stubRead(Context* c)
{
  return new (c->zone->allocate(sizeof(StubRead))) StubRead;
}

Site*
pickSite(Context* c, Value* v, Site* s, unsigned index, bool includeNextWord)
{
  for (SiteIterator it(c, v, true, includeNextWord); it.hasMore();) {
    Site* candidate = it.next();
    if (s->matchNextWord(c, candidate, index)) {
      return candidate;
    }
  }

  return 0;
}

Site*
pickSiteOrMove(Context* c, Value* v, Site* s, unsigned index)
{
  Site* n = pickSite(c, v, s, index, false);
  if (n) {
    return n;
  }

  return maybeMove(c, v, s->nextWordMask(c, index), true, false);
}

Site*
pickSiteOrMove(Context* c, Value* v, Site* s, Site** low, Site** high)
{
  if (v->wordIndex == 0) {
    *low = s;
    *high = pickSiteOrMove(c, v->nextWord, s, 1);
    return *high;
  } else {
    *low = pickSiteOrMove(c, v->nextWord, s, 0);
    *high = s;
    return *low;
  }
}

Site*
pickSiteOrGrow(Context* c, Value* v, Site* s, unsigned index)
{
  Site* n = pickSite(c, v, s, index, false);
  if (n) {
    return n;
  }

  n = s->makeNextWord(c, index);
  addSite(c, v, n);
  return n;
}

Site*
pickSiteOrGrow(Context* c, Value* v, Site* s, Site** low, Site** high)
{
  if (v->wordIndex == 0) {
    *low = s;
    *high = pickSiteOrGrow(c, v->nextWord, s, 1);
    return *high;
  } else {
    *low = pickSiteOrGrow(c, v->nextWord, s, 0);
    *high = s;
    return *low;
  }
}

bool
isHome(Value* v, int frameIndex)
{
  Value* p = v;
  do {
    if (p->home == frameIndex) {
      return true;
    }
    p = p->buddy;
  } while (p != v);

  return false;
}

bool
acceptForResolve(Context* c, Site* s, Read* read, const SiteMask& mask)
{
  if (acceptMatch(c, s, read, mask) and (not s->frozen(c))) {
    if (s->type(c) == RegisterOperand) {
      return c->availableGeneralRegisterCount > ResolveRegisterReserveCount;
    } else {
      assert(c, s->match(c, SiteMask(1 << MemoryOperand, 0, AnyFrameIndex)));

      return isHome(read->value, offsetToFrameIndex
                    (c, static_cast<MemorySite*>(s)->offset));
    }
  } else {
    return false;
  }
}

void
move(Context* c, Value* value, Site* src, Site* dst)
{
  if (DebugMoves) {
    char srcb[256]; src->toString(c, srcb, 256);
    char dstb[256]; dst->toString(c, dstb, 256);
    fprintf(stderr, "move %s to %s for %p to %p\n",
            srcb, dstb, value, value);
  }

  assert(c, findSite(c, value, dst));

  src->freeze(c, value);
  dst->freeze(c, value);
  
  unsigned srcSize;
  unsigned dstSize;
  if (value->nextWord == value) {
    srcSize = BytesPerWord;
    dstSize = BytesPerWord;
  } else {
    srcSize = src->registerSize(c);
    dstSize = dst->registerSize(c);
  }

  if (srcSize == dstSize) {
    apply(c, Move, srcSize, src, src, dstSize, dst, dst);
  } else if (srcSize > BytesPerWord) {
    Site* low, *high, *other = pickSiteOrGrow(c, value, dst, &low, &high);
    other->freeze(c, value->nextWord);

    apply(c, Move, srcSize, src, src, srcSize, low, high);

    other->thaw(c, value->nextWord);
  } else {
    Site* low, *high, *other = pickSiteOrMove(c, value, src, &low, &high);
    other->freeze(c, value->nextWord);

    apply(c, Move, dstSize, low, high, dstSize, dst, dst);

    other->thaw(c, value->nextWord);
  }

  dst->thaw(c, value);
  src->thaw(c, value);
}

void
asAssemblerOperand(Context* c, Site* low, Site* high,
                   Assembler::Operand* result)
{
  low->asAssemblerOperand(c, high, result);
}

class OperandUnion: public Assembler::Operand {
  // must be large enough and aligned properly to hold any operand
  // type (we'd use an actual union type here, except that classes
  // with constructors cannot be used in a union):
  uintptr_t padding[4];
};

void
apply(Context* c, UnaryOperation op,
      unsigned s1Size, Site* s1Low, Site* s1High)
{
  assert(c, s1Low->type(c) == s1High->type(c));

  OperandType s1Type = s1Low->type(c);
  OperandUnion s1Union; asAssemblerOperand(c, s1Low, s1High, &s1Union);

  c->assembler->apply(op, s1Size, s1Type, &s1Union);
}

void
apply(Context* c, BinaryOperation op,
      unsigned s1Size, Site* s1Low, Site* s1High,
      unsigned s2Size, Site* s2Low, Site* s2High)
{
  assert(c, s1Low->type(c) == s1High->type(c));
  assert(c, s2Low->type(c) == s2High->type(c));

  OperandType s1Type = s1Low->type(c);
  OperandUnion s1Union; asAssemblerOperand(c, s1Low, s1High, &s1Union);

  OperandType s2Type = s2Low->type(c);
  OperandUnion s2Union; asAssemblerOperand(c, s2Low, s2High, &s2Union);

  c->assembler->apply(op, s1Size, s1Type, &s1Union,
                      s2Size, s2Type, &s2Union);
}

void
apply(Context* c, TernaryOperation op,
      unsigned s1Size, Site* s1Low, Site* s1High,
      unsigned s2Size, Site* s2Low, Site* s2High,
      unsigned s3Size, Site* s3Low, Site* s3High)
{
  assert(c, s1Low->type(c) == s1High->type(c));
  assert(c, s2Low->type(c) == s2High->type(c));
  assert(c, s3Low->type(c) == s3High->type(c));

  OperandType s1Type = s1Low->type(c);
  OperandUnion s1Union; asAssemblerOperand(c, s1Low, s1High, &s1Union);

  OperandType s2Type = s2Low->type(c);
  OperandUnion s2Union; asAssemblerOperand(c, s2Low, s2High, &s2Union);

  OperandType s3Type = s3Low->type(c);
  OperandUnion s3Union; asAssemblerOperand(c, s3Low, s3High, &s3Union);

  c->assembler->apply(op, s1Size, s1Type, &s1Union,
                      s2Size, s2Type, &s2Union,
                      s3Size, s3Type, &s3Union);
}

void
addRead(Context* c, Event* e, Value* v, Read* r)
{
  if (DebugReads) {
    fprintf(stderr, "add read %p to %p last %p event %p (%s)\n",
            r, v, v->lastRead, e, (e ? e->name() : 0));
  }

  r->value = v;
  if (e) {
    r->event = e;
    r->eventNext = e->reads;
    e->reads = r;
    ++ e->readCount;
  }

  if (v->lastRead) {
    //     if (DebugReads) {
    //       fprintf(stderr, "append %p to %p for %p\n", r, v->lastRead, v);
    //     }

    v->lastRead->append(c, r);
  } else {
    v->reads = r;
  }
  v->lastRead = r;
}

void
addRead(Context* c, Event* e, Value* v, const SiteMask& mask,
        Value* successor = 0)
{
  addRead(c, e, v, read(c, mask, successor));
}

void
addReads(Context* c, Event* e, Value* v, unsigned size,
         const SiteMask& lowMask, Value* lowSuccessor,
         const SiteMask& highMask, Value* highSuccessor)
{
  SingleRead* r = read(c, lowMask, lowSuccessor);
  addRead(c, e, v, r);
  if (size > BytesPerWord) {
    r->high_ = v->nextWord;
    addRead(c, e, v->nextWord, highMask, highSuccessor);
  }
}

void
addReads(Context* c, Event* e, Value* v, unsigned size,
         const SiteMask& lowMask, const SiteMask& highMask)
{
  addReads(c, e, v, size, lowMask, 0, highMask, 0);
}

void
clean(Context* c, Value* v, unsigned popIndex)
{
  for (SiteIterator it(c, v); it.hasMore();) {
    Site* s = it.next();
    if (not (s->match(c, SiteMask(1 << MemoryOperand, 0, AnyFrameIndex))
             and offsetToFrameIndex
             (c, static_cast<MemorySite*>(s)->offset)
             >= popIndex))
    {
      if (false and
          s->match(c, SiteMask(1 << MemoryOperand, 0, AnyFrameIndex)))
      {
        char buffer[256]; s->toString(c, buffer, 256);
        fprintf(stderr, "remove %s from %p at %d pop offset 0x%x\n",
                buffer, v, offsetToFrameIndex
                (c, static_cast<MemorySite*>(s)->offset),
                frameIndexToOffset(c, popIndex));
      }
      it.remove(c);
    }
  }
}

void
clean(Context* c, Event* e, Stack* stack, Local* locals, Read* reads,
      unsigned popIndex)
{
  for (FrameIterator it(c, stack, locals); it.hasMore();) {
    FrameIterator::Element e = it.next(c);
    clean(c, e.value, popIndex);
  }

  for (Read* r = reads; r; r = r->eventNext) {
    popRead(c, e, r->value);
  }
}

CodePromise*
codePromise(Context* c, Event* e)
{
  return e->promises = new (c->zone->allocate(sizeof(CodePromise)))
    CodePromise(c, e->promises);
}

CodePromise*
codePromise(Context* c, Promise* offset)
{
  return new (c->zone->allocate(sizeof(CodePromise))) CodePromise(c, offset);
}

void
append(Context* c, Event* e);

void
saveLocals(Context* c, Event* e)
{
  for (unsigned li = 0; li < c->localFootprint; ++li) {
    Local* local = e->localsBefore + li;
    if (local->value) {
      if (DebugReads) {
        fprintf(stderr, "local save read %p at %d of %d\n",
                local->value, local::frameIndex(c, li), totalFrameSize(c));
      }

      addRead(c, e, local->value, SiteMask
              (1 << MemoryOperand, 0, local::frameIndex(c, li)));
    }
  }
}

class CallEvent: public Event {
 public:
  CallEvent(Context* c, Value* address, unsigned flags,
            TraceHandler* traceHandler, Value* result, unsigned resultSize,
            Stack* argumentStack, unsigned argumentCount,
            unsigned stackArgumentFootprint):
    Event(c),
    address(address),
    traceHandler(traceHandler),
    result(result),
    returnAddressSurrogate(0),
    framePointerSurrogate(0),
    popIndex(0),
    stackArgumentIndex(0),
    flags(flags),
    resultSize(resultSize),
    stackArgumentFootprint(stackArgumentFootprint)
  {
    uint32_t registerMask = c->arch->generalRegisterMask();

    if (argumentCount) {
      assert(c, (flags & Compiler::TailJump) == 0);
      assert(c, stackArgumentFootprint == 0);

      Stack* s = argumentStack;
      unsigned frameIndex = 0;
      unsigned index = 0;

      while (true) {
        SiteMask targetMask;
        if (index < c->arch->argumentRegisterCount()) {
          int number = c->arch->argumentRegister(index);
        
          if (DebugReads) {
            fprintf(stderr, "reg %d arg read %p\n", number, s->value);
          }

          targetMask = fixedRegisterMask(number);
          registerMask &= ~(1 << number);
        } else {
          if (DebugReads) {
            fprintf(stderr, "stack %d arg read %p\n", frameIndex, s->value);
          }

          targetMask = SiteMask(1 << MemoryOperand, 0, frameIndex);
          ++ frameIndex;
        }

        addRead(c, this, s->value, targetMask);

        if ((++ index) < argumentCount) {
          s = s->next;
        } else {
          break;
        }
      }
    }

    if (DebugReads) {
      fprintf(stderr, "address read %p\n", address);
    }

    { bool thunk;
      uint8_t typeMask;
      uint64_t planRegisterMask;
      c->arch->plan
        ((flags & Compiler::Aligned) ? AlignedCall : Call, BytesPerWord,
         &typeMask, &planRegisterMask, &thunk);

      assert(c, not thunk);

      addRead(c, this, address, SiteMask
               (typeMask, registerMask & planRegisterMask, AnyFrameIndex));
    }

    Stack* stack = stackBefore;

    if (stackArgumentFootprint) {
      RUNTIME_ARRAY(Value*, arguments, stackArgumentFootprint);
      for (int i = stackArgumentFootprint - 1; i >= 0; --i) {
        Value* v = stack->value;
        stack = stack->next;

        if ((BytesPerWord == 8 and (v == 0 or (i >= 1 and stack->value == 0)))
            or (BytesPerWord == 4 and v->nextWord != v))
        {
          assert(c, BytesPerWord == 8 or v->nextWord == stack->value);

          RUNTIME_ARRAY_BODY(arguments)[i--] = stack->value;
          stack = stack->next;
        }
        RUNTIME_ARRAY_BODY(arguments)[i] = v;
      }

      int returnAddressIndex;
      int framePointerIndex;
      int frameOffset;

      if (TailCalls and (flags & Compiler::TailJump)) {
        assert(c, argumentCount == 0);

        int base = frameBase(c);
        returnAddressIndex = base + c->arch->returnAddressOffset();
        framePointerIndex = base + c->arch->framePointerOffset();

        frameOffset = totalFrameSize(c)
          - c->arch->argumentFootprint(stackArgumentFootprint);
      } else {
        returnAddressIndex = -1;
        framePointerIndex = -1;
        frameOffset = 0;
      }

      for (unsigned i = 0; i < stackArgumentFootprint; ++i) {
        Value* v = RUNTIME_ARRAY_BODY(arguments)[i];
        if (v) {
          int frameIndex = i + frameOffset;

          if (DebugReads) {
            fprintf(stderr, "stack arg read %p at %d of %d\n",
                    v, frameIndex, totalFrameSize(c));
          }

          if (static_cast<int>(frameIndex) == returnAddressIndex) {
            returnAddressSurrogate = v;
            addRead(c, this, v, generalRegisterMask(c));
          } else if (static_cast<int>(frameIndex) == framePointerIndex) {
            framePointerSurrogate = v;
            addRead(c, this, v, generalRegisterMask(c));
          } else {
            addRead(c, this, v, SiteMask(1 << MemoryOperand, 0, frameIndex));
          }
        }
      }
    }

    if ((not TailCalls) or (flags & Compiler::TailJump) == 0) {
      stackArgumentIndex = c->localFootprint;
      if (stackBefore) {
        stackArgumentIndex += stackBefore->index + 1 - stackArgumentFootprint;
      }

      popIndex
        = c->alignedFrameSize
        + c->parameterFootprint
        - c->arch->frameFooterSize()
        - stackArgumentIndex;

      assert(c, static_cast<int>(popIndex) >= 0);

      while (stack) {
        if (stack->value) {
          unsigned logicalIndex = local::frameIndex
            (c, stack->index + c->localFootprint);

          if (DebugReads) {
            fprintf(stderr, "stack save read %p at %d of %d\n",
                    stack->value, logicalIndex, totalFrameSize(c));
          }

          addRead(c, this, stack->value, SiteMask
                  (1 << MemoryOperand, 0, logicalIndex));
        }

        stack = stack->next;
      }

      saveLocals(c, this);
    }
  }

  virtual const char* name() {
    return "CallEvent";
  }

  virtual void compile(Context* c) {
    UnaryOperation op;

    if (TailCalls and (flags & Compiler::TailJump)) {
      if (flags & Compiler::LongJumpOrCall) {
        if (flags & Compiler::Aligned) {
          op = AlignedLongJump;
        } else {
          op = LongJump;
        }
      } else if (flags & Compiler::Aligned) {
        op = AlignedJump;
      } else {
        op = Jump;
      }

      assert(c, returnAddressSurrogate == 0
             or returnAddressSurrogate->source->type(c) == RegisterOperand);
      assert(c, framePointerSurrogate == 0
             or framePointerSurrogate->source->type(c) == RegisterOperand);

      int ras;
      if (returnAddressSurrogate) {
        returnAddressSurrogate->source->freeze(c, returnAddressSurrogate);

        ras = static_cast<RegisterSite*>
          (returnAddressSurrogate->source)->number;
      } else {
        ras = NoRegister;
      }

      int fps;
      if (framePointerSurrogate) {
        framePointerSurrogate->source->freeze(c, framePointerSurrogate);

        fps = static_cast<RegisterSite*>
          (framePointerSurrogate->source)->number;
      } else {
        fps = NoRegister;
      }

      int offset
        = static_cast<int>(c->arch->argumentFootprint(stackArgumentFootprint))
        - static_cast<int>(c->arch->argumentFootprint(c->parameterFootprint));

      c->assembler->popFrameForTailCall(c->alignedFrameSize, offset, ras, fps);
    } else if (flags & Compiler::LongJumpOrCall) {
      if (flags & Compiler::Aligned) {
        op = AlignedLongCall;
      } else {
        op = LongCall;
      }
    } else if (flags & Compiler::Aligned) {
      op = AlignedCall;
    } else {
      op = Call;
    }

    apply(c, op, BytesPerWord, address->source, address->source);

    if (traceHandler) {
      traceHandler->handleTrace(codePromise(c, c->assembler->offset()),
                                stackArgumentIndex);
    }

    if (TailCalls) {
      if (flags & Compiler::TailJump) {
        if (returnAddressSurrogate) {
          returnAddressSurrogate->source->thaw(c, returnAddressSurrogate);
        }

        if (framePointerSurrogate) {
          framePointerSurrogate->source->thaw(c, framePointerSurrogate);
        }
      } else {
        unsigned footprint = c->arch->argumentFootprint
          (stackArgumentFootprint);

        if (footprint > c->arch->stackAlignmentInWords()) {
          c->assembler->adjustFrame
            (footprint - c->arch->stackAlignmentInWords());
        }
      }
    }

    clean(c, this, stackBefore, localsBefore, reads, popIndex);

    if (resultSize and live(result)) {
      addSite(c, result, registerSite(c, c->arch->returnLow()));
      if (resultSize > BytesPerWord and live(result->nextWord)) {
        addSite(c, result->nextWord, registerSite(c, c->arch->returnHigh()));
      }
    }
  }

  virtual bool allExits() {
    return (flags & Compiler::TailJump) != 0;
  }

  Value* address;
  TraceHandler* traceHandler;
  Value* result;
  Value* returnAddressSurrogate;
  Value* framePointerSurrogate;
  unsigned popIndex;
  unsigned stackArgumentIndex;
  unsigned flags;
  unsigned resultSize;
  unsigned stackArgumentFootprint;
};

void
appendCall(Context* c, Value* address, unsigned flags,
           TraceHandler* traceHandler, Value* result, unsigned resultSize,
           Stack* argumentStack, unsigned argumentCount,
           unsigned stackArgumentFootprint)
{
  append(c, new (c->zone->allocate(sizeof(CallEvent)))
         CallEvent(c, address, flags, traceHandler, result,
                   resultSize, argumentStack, argumentCount,
                   stackArgumentFootprint));
}

bool
unreachable(Event* event)
{
  for (Link* p = event->predecessors; p; p = p->nextPredecessor) {
    if (not p->predecessor->allExits()) return false;
  }
  return event->predecessors != 0;
}

class ReturnEvent: public Event {
 public:
  ReturnEvent(Context* c, unsigned size, Value* value):
    Event(c), value(value)
  {
    if (value) {
      addReads(c, this, value, size, fixedRegisterMask(c->arch->returnLow()),
               fixedRegisterMask(c->arch->returnHigh()));
    }
  }

  virtual const char* name() {
    return "ReturnEvent";
  }

  virtual void compile(Context* c) {
    for (Read* r = reads; r; r = r->eventNext) {
      popRead(c, this, r->value);
    }
    
    if (not unreachable(this)) {
      c->assembler->popFrameAndPopArgumentsAndReturn
        (c->arch->argumentFootprint(c->parameterFootprint));
    }
  }

  Value* value;
};

void
appendReturn(Context* c, unsigned size, Value* value)
{
  append(c, new (c->zone->allocate(sizeof(ReturnEvent)))
         ReturnEvent(c, size, value));
}

void
maybeMove(Context* c, BinaryOperation type, unsigned srcSize,
          unsigned srcSelectSize, Value* src, unsigned dstSize, Value* dst,
          const SiteMask& dstMask)
{
  Read* read = live(dst);
  bool isStore = read == 0;

  Site* target;
  if (dst->target) {
    target = dst->target;
  } else if (isStore) {
    return;
  } else {
    target = pickTargetSite(c, read);
  }

  unsigned cost = src->source->copyCost(c, target);

  if (srcSelectSize < dstSize) cost = 1;

  if (cost) {
    // todo: let c->arch->planMove decide this:
    bool useTemporary = ((target->type(c) == MemoryOperand
                          and src->source->type(c) == MemoryOperand)
                         or (srcSelectSize < dstSize
                             and target->type(c) != RegisterOperand));

    src->source->freeze(c, src);

    addSite(c, dst, target);

    src->source->thaw(c, src);

    bool addOffset = srcSize != srcSelectSize
      and c->arch->bigEndian()
      and src->source->type(c) == MemoryOperand;

    if (addOffset) {
      static_cast<MemorySite*>(src->source)->offset
        += (srcSize - srcSelectSize);
    }

    target->freeze(c, dst);

    if (target->match(c, dstMask) and not useTemporary) {
      if (DebugMoves) {
        char srcb[256]; src->source->toString(c, srcb, 256);
        char dstb[256]; target->toString(c, dstb, 256);
        fprintf(stderr, "move %s to %s for %p to %p\n",
                srcb, dstb, src, dst);
      }

      src->source->freeze(c, src);

      apply(c, type, min(srcSelectSize, dstSize), src->source, src->source,
            dstSize, target, target);

      src->source->thaw(c, src);
    } else {
      // pick a temporary register which is valid as both a
      // destination and a source for the moves we need to perform:
      
      removeSite(c, dst, target);

      bool thunk;
      uint8_t srcTypeMask;
      uint64_t srcRegisterMask;

      c->arch->planSource(type, dstSize, &srcTypeMask, &srcRegisterMask,
                          dstSize, &thunk);

      if (src->type == ValueGeneral) {
        srcRegisterMask &= c->arch->generalRegisterMask();
      }

      assert(c, thunk == 0);
      assert(c, dstMask.typeMask & srcTypeMask & (1 << RegisterOperand));

      Site* tmpTarget = freeRegisterSite
        (c, dstMask.registerMask & srcRegisterMask);

      src->source->freeze(c, src);

      addSite(c, dst, tmpTarget);

      tmpTarget->freeze(c, dst);

      if (DebugMoves) {
        char srcb[256]; src->source->toString(c, srcb, 256);
        char dstb[256]; tmpTarget->toString(c, dstb, 256);
        fprintf(stderr, "move %s to %s for %p to %p\n",
                srcb, dstb, src, dst);
      }

      apply(c, type, srcSelectSize, src->source, src->source,
            dstSize, tmpTarget, tmpTarget);

      tmpTarget->thaw(c, dst);

      src->source->thaw(c, src);

      if (useTemporary or isStore) {
        if (DebugMoves) {
          char srcb[256]; tmpTarget->toString(c, srcb, 256);
          char dstb[256]; target->toString(c, dstb, 256);
          fprintf(stderr, "move %s to %s for %p to %p\n",
                  srcb, dstb, src, dst);
        }

        addSite(c, dst, target);

        tmpTarget->freeze(c, dst);

        apply(c, Move, dstSize, tmpTarget, tmpTarget, dstSize, target, target);

        tmpTarget->thaw(c, dst);

        if (isStore) {
          removeSite(c, dst, tmpTarget);
        }
      }
    }

    target->thaw(c, dst);

    if (addOffset) {
      static_cast<MemorySite*>(src->source)->offset
        -= (srcSize - srcSelectSize);
    }
  } else {
    target = src->source;

    if (DebugMoves) {
      char dstb[256]; target->toString(c, dstb, 256);
      fprintf(stderr, "null move in %s for %p to %p\n", dstb, src, dst);
    }
  }

  if (isStore) {
    removeSite(c, dst, target);
  }
}

Site*
pickMatchOrMove(Context* c, Read* r, Site* nextWord, unsigned index,
                bool intersectRead)
{
  Site* s = pickSite(c, r->value, nextWord, index, true);
  SiteMask mask;
  if (intersectRead) {
    r->intersect(&mask);
  }
  if (s and s->match(c, mask)) {
    return s;
  }

  return pickSiteOrMove
    (c, r->value, intersect(mask, nextWord->nextWordMask(c, index)),
     true, true);
}

Site*
pickSiteOrMove(Context* c, Value* src, Value* dst, Site* nextWord,
               unsigned index)
{
  if (live(dst)) {
    Read* read = live(src);
    Site* s;
    if (nextWord) {
      s = pickMatchOrMove(c, read, nextWord, index, false);
    } else {
      s = pickSourceSite(c, read, 0, 0, 0, false, true, true);

      if (s == 0 or s->isVolatile(c)) {
        s = maybeMove(c, read, false, true);
      }
    }
    assert(c, s);

    addBuddy(src, dst);

    if (src->source->isVolatile(c)) {
      removeSite(c, src, src->source);
    }

    return s;
  } else {
    return 0;
  }
}

Value*
value(Context* c, ValueType type, Site* site = 0, Site* target = 0)
{
  return new (c->zone->allocate(sizeof(Value))) Value(site, target, type);
}

void
grow(Context* c, Value* v)
{
  assert(c, v->nextWord == v);

  Value* next = value(c, v->type);
  v->nextWord = next;
  next->nextWord = v;
  next->wordIndex = 1;
}

void
split(Context* c, Value* v)
{
  grow(c, v);
  for (SiteIterator it(c, v); it.hasMore();) {
    Site* s = it.next();
    removeSite(c, v, s);
    
    addSite(c, v, s->copyLow(c));
    addSite(c, v->nextWord, s->copyHigh(c));
  }
}

void
maybeSplit(Context* c, Value* v)
{
  if (v->nextWord == v) {
    split(c, v);
  }
}

class MoveEvent: public Event {
 public:
  MoveEvent(Context* c, BinaryOperation type, unsigned srcSize,
            unsigned srcSelectSize, Value* src, unsigned dstSize, Value* dst,
            const SiteMask& srcLowMask, const SiteMask& srcHighMask):
    Event(c), type(type), srcSize(srcSize), srcSelectSize(srcSelectSize),
    src(src), dstSize(dstSize), dst(dst)
  {
    assert(c, srcSelectSize <= srcSize);

    bool noop = srcSelectSize >= dstSize;
    
    if (dstSize > BytesPerWord) {
      grow(c, dst);
    }

    if (srcSelectSize > BytesPerWord) {
      maybeSplit(c, src);
    }

    addReads(c, this, src, srcSelectSize, srcLowMask, noop ? dst : 0,
             srcHighMask, noop and dstSize > BytesPerWord ? dst->nextWord : 0);
  }

  virtual const char* name() {
    return "MoveEvent";
  }

  virtual void compile(Context* c) {
    uint8_t dstTypeMask;
    uint64_t dstRegisterMask;

    c->arch->planDestination
      (type,
       srcSelectSize,
       1 << src->source->type(c), 
       (static_cast<uint64_t>(src->nextWord->source->registerMask(c)) << 32)
       | static_cast<uint64_t>(src->source->registerMask(c)),
       dstSize,
       &dstTypeMask,
       &dstRegisterMask);

    SiteMask dstLowMask(dstTypeMask, dstRegisterMask, AnyFrameIndex);
    SiteMask dstHighMask(dstTypeMask, dstRegisterMask >> 32, AnyFrameIndex);

    if (srcSelectSize >= BytesPerWord
        and dstSize >= BytesPerWord
        and srcSelectSize >= dstSize)
    {
      if (dst->target) {
        if (dstSize > BytesPerWord
            and src->source->registerSize(c) > BytesPerWord)
        {
          apply(c, Move, srcSelectSize, src->source, src->source,
                dstSize, dst->target, dst->target);

          if (live(dst) == 0) {
            removeSite(c, dst, dst->target);
            if (dstSize > BytesPerWord) {
              removeSite(c, dst->nextWord, dst->nextWord->target);
            }
          }
        } else {
          maybeMove(c, Move, BytesPerWord, BytesPerWord, src,
                    BytesPerWord, dst, dstLowMask);
          if (dstSize > BytesPerWord) {
            maybeMove(c, Move, BytesPerWord, BytesPerWord, src->nextWord,
                      BytesPerWord, dst->nextWord, dstHighMask);
          }
        }
      } else {
        Site* low = pickSiteOrMove(c, src, dst, 0, 0);
        if (dstSize > BytesPerWord) {
          pickSiteOrMove(c, src->nextWord, dst->nextWord, low, 1);
        }
      }
    } else if (srcSelectSize <= BytesPerWord and dstSize <= BytesPerWord) {
      maybeMove(c, type, srcSize, srcSelectSize, src, dstSize, dst,
                dstLowMask);
    } else {
      assert(c, srcSize == BytesPerWord);
      assert(c, srcSelectSize == BytesPerWord);

      if (dst->nextWord->target or live(dst->nextWord)) {
        assert(c, dstLowMask.typeMask & (1 << RegisterOperand));

        Site* low = freeRegisterSite(c, dstLowMask.registerMask);

        src->source->freeze(c, src);

        addSite(c, dst, low);

        low->freeze(c, dst);
          
        if (DebugMoves) {
          char srcb[256]; src->source->toString(c, srcb, 256);
          char dstb[256]; low->toString(c, dstb, 256);
          fprintf(stderr, "move %s to %s for %p\n",
                  srcb, dstb, src);
        }

        apply(c, Move, BytesPerWord, src->source, src->source,
              BytesPerWord, low, low);

        low->thaw(c, dst);

        src->source->thaw(c, src);

        assert(c, dstHighMask.typeMask & (1 << RegisterOperand));

        Site* high = freeRegisterSite(c, dstHighMask.registerMask);

        low->freeze(c, dst);

        addSite(c, dst->nextWord, high);

        high->freeze(c, dst->nextWord);
        
        if (DebugMoves) {
          char srcb[256]; low->toString(c, srcb, 256);
          char dstb[256]; high->toString(c, dstb, 256);
          fprintf(stderr, "extend %s to %s for %p %p\n",
                  srcb, dstb, dst, dst->nextWord);
        }

        apply(c, Move, BytesPerWord, low, low, dstSize, low, high);

        high->thaw(c, dst->nextWord);

        low->thaw(c, dst);
      } else {
        pickSiteOrMove(c, src, dst, 0, 0);
      }
    }

    for (Read* r = reads; r; r = r->eventNext) {
      popRead(c, this, r->value);
    }
  }

  BinaryOperation type;
  unsigned srcSize;
  unsigned srcSelectSize;
  Value* src;
  unsigned dstSize;
  Value* dst;
};

void
appendMove(Context* c, BinaryOperation type, unsigned srcSize,
           unsigned srcSelectSize, Value* src, unsigned dstSize, Value* dst)
{
  bool thunk;
  uint8_t srcTypeMask;
  uint64_t srcRegisterMask;

  c->arch->planSource
    (type, srcSelectSize, &srcTypeMask, &srcRegisterMask, dstSize, &thunk);

  assert(c, not thunk);

  append(c, new (c->zone->allocate(sizeof(MoveEvent)))
         MoveEvent
         (c, type, srcSize, srcSelectSize, src, dstSize, dst,
          SiteMask(srcTypeMask, srcRegisterMask, AnyFrameIndex),
          SiteMask(srcTypeMask, srcRegisterMask >> 32, AnyFrameIndex)));
}

ConstantSite*
findConstantSite(Context* c, Value* v)
{
  for (SiteIterator it(c, v); it.hasMore();) {
    Site* s = it.next();
    if (s->type(c) == ConstantOperand) {
      return static_cast<ConstantSite*>(s);
    }
  }
  return 0;
}

void
preserve(Context* c, Value* v, Read* r, Site* s)
{
  s->freeze(c, v);

  maybeMove(c, r, false, true, 0);

  s->thaw(c, v);
}

Site*
getTarget(Context* c, Value* value, Value* result, const SiteMask& resultMask)
{
  Site* s;
  Value* v;
  Read* r = liveNext(c, value);
  if (value->source->match
      (c, static_cast<const SiteMask&>(resultMask))
      and (r == 0 or value->source->loneMatch
           (c, static_cast<const SiteMask&>(resultMask))))
  {
    s = value->source;
    v = value;
    if (r and uniqueSite(c, v, s)) {
      preserve(c, v, r, s);
    }
  } else {
    SingleRead r(resultMask, 0);
    r.value = result;
    r.successor_ = result;
    s = pickTargetSite(c, &r, true);
    v = result;
    addSite(c, result, s);
  }

  removeSite(c, v, s);

  s->freeze(c, v);

  return s;
}

void
freezeSource(Context* c, unsigned size, Value* v)
{
  v->source->freeze(c, v);
  if (size > BytesPerWord) {
    v->nextWord->source->freeze(c, v->nextWord);
  }
}

void
thawSource(Context* c, unsigned size, Value* v)
{
  v->source->thaw(c, v);
  if (size > BytesPerWord) {
    v->nextWord->source->thaw(c, v->nextWord);
  }
}

class CombineEvent: public Event {
 public:
  CombineEvent(Context* c, TernaryOperation type,
               unsigned firstSize, Value* first,
               unsigned secondSize, Value* second,
               unsigned resultSize, Value* result,
               const SiteMask& firstLowMask,
               const SiteMask& firstHighMask,
               const SiteMask& secondLowMask,
               const SiteMask& secondHighMask):
    Event(c), type(type), firstSize(firstSize), first(first),
    secondSize(secondSize), second(second), resultSize(resultSize),
    result(result)
  {
    addReads(c, this, first, firstSize, firstLowMask, firstHighMask);

    if (resultSize > BytesPerWord) {
      grow(c, result);
    }

    bool condensed = c->arch->alwaysCondensed(type);

    addReads(c, this, second, secondSize,
             secondLowMask, condensed ? result : 0,
             secondHighMask, condensed ? result->nextWord : 0);
  }

  virtual const char* name() {
    return "CombineEvent";
  }

  virtual void compile(Context* c) {
    assert(c, first->source->type(c) == first->nextWord->source->type(c));

    if (second->source->type(c) != second->nextWord->source->type(c)) {
      fprintf(stderr, "%p %p %d : %p %p %d\n",
              second, second->source, second->source->type(c),
              second->nextWord, second->nextWord->source,
              second->nextWord->source->type(c));
    }

    assert(c, second->source->type(c) == second->nextWord->source->type(c));
    
    freezeSource(c, firstSize, first);
    
    uint8_t cTypeMask;
    uint64_t cRegisterMask;

    c->arch->planDestination
      (type,
       firstSize,
       1 << first->source->type(c),
       (static_cast<uint64_t>(first->nextWord->source->registerMask(c)) << 32)
       | static_cast<uint64_t>(first->source->registerMask(c)),
       secondSize,
       1 << second->source->type(c),
       (static_cast<uint64_t>(second->nextWord->source->registerMask(c)) << 32)
       | static_cast<uint64_t>(second->source->registerMask(c)),
       resultSize,
       &cTypeMask,
       &cRegisterMask);

    SiteMask resultLowMask(cTypeMask, cRegisterMask, AnyFrameIndex);
    SiteMask resultHighMask(cTypeMask, cRegisterMask >> 32, AnyFrameIndex);

    Site* low = getTarget(c, second, result, resultLowMask);
    unsigned lowSize = low->registerSize(c);
    Site* high
      = (resultSize > lowSize
         ? getTarget(c, second->nextWord, result->nextWord, resultHighMask)
         : low);

//     fprintf(stderr, "combine %p:%p and %p:%p into %p:%p\n",
//             first, first->nextWord,
//             second, second->nextWord,
//             result, result->nextWord);

    apply(c, type,
          firstSize, first->source, first->nextWord->source,
          secondSize, second->source, second->nextWord->source,
          resultSize, low, high);

    thawSource(c, firstSize, first);

    for (Read* r = reads; r; r = r->eventNext) {
      popRead(c, this, r->value);
    }

    low->thaw(c, second);
    if (resultSize > lowSize) {
      high->thaw(c, second->nextWord);
    }

    if (live(result)) {
      addSite(c, result, low);
      if (resultSize > lowSize and live(result->nextWord)) {
        addSite(c, result->nextWord, high);
      }
    }
  }

  TernaryOperation type;
  unsigned firstSize;
  Value* first;
  unsigned secondSize;
  Value* second;
  unsigned resultSize;
  Value* result;
};

void
removeBuddy(Context* c, Value* v)
{
  if (v->buddy != v) {
    if (DebugBuddies) {
      fprintf(stderr, "remove buddy %p from", v);
      for (Value* p = v->buddy; p != v; p = p->buddy) {
        fprintf(stderr, " %p", p);
      }
      fprintf(stderr, "\n");
    }

    assert(c, v->buddy);

    Value* next = v->buddy;
    v->buddy = v;
    Value* p = next;
    while (p->buddy != v) p = p->buddy;
    p->buddy = next;

    assert(c, p->buddy);

    if (not live(next)) {
      clearSites(c, next);
    }

    if (not live(v)) {
      clearSites(c, v);
    }
  }
}

Site*
copy(Context* c, Site* s)
{
  Site* start = 0;
  Site* end = 0;
  for (; s; s = s->next) {
    Site* n = s->copy(c);
    if (end) {
      end->next = n;
    } else {
      start = n;
    }
    end = n;
  }
  return start;
}

class Snapshot {
 public:
  Snapshot(Context* c, Value* value, Snapshot* next):
    value(value), buddy(value->buddy), sites(copy(c, value->sites)), next(next)
  { }

  Value* value;
  Value* buddy;
  Site* sites;
  Snapshot* next;
};

Snapshot*
snapshot(Context* c, Value* value, Snapshot* next)
{
  if (DebugControl) {
    char buffer[256]; sitesToString(c, value->sites, buffer, 256);
    fprintf(stderr, "snapshot %p buddy %p sites %s\n",
            value, value->buddy, buffer);
  }

  return new (c->zone->allocate(sizeof(Snapshot))) Snapshot(c, value, next);
}

Snapshot*
makeSnapshots(Context* c, Value* value, Snapshot* next)
{
  next = snapshot(c, value, next);
  for (Value* p = value->buddy; p != value; p = p->buddy) {
    next = snapshot(c, p, next);
  }
  return next;
}

Stack*
stack(Context* c, Value* value, Stack* next)
{
  return new (c->zone->allocate(sizeof(Stack)))
    Stack(next ? next->index + 1 : 0, value, next);
}

Value*
maybeBuddy(Context* c, Value* v);

Value*
pushWord(Context* c, Value* v)
{
  if (v) {
    v = maybeBuddy(c, v);
  }
    
  Stack* s = stack(c, v, c->stack);

  if (DebugFrame) {
    fprintf(stderr, "push %p\n", v);
  }

  if (v) {
    v->home = frameIndex(c, s->index + c->localFootprint);
  }
  c->stack = s;

  return v;
}

void
push(Context* c, unsigned footprint, Value* v)
{
  assert(c, footprint);

  bool bigEndian = c->arch->bigEndian();
  
  Value* low = v;
  
  if (bigEndian) {
    v = pushWord(c, v);
  }

  Value* high;
  if (footprint > 1) {
    assert(c, footprint == 2);

    if (BytesPerWord == 4) {
      maybeSplit(c, low);
      high = pushWord(c, low->nextWord);
    } else {
      high = pushWord(c, 0);
    }
  } else {
    high = 0;
  }
  
  if (not bigEndian) {
    v = pushWord(c, v);
  }

  if (high) {
    v->nextWord = high;
    high->nextWord = v;
    high->wordIndex = 1;
  }
}

void
popWord(Context* c)
{
  Stack* s = c->stack;
  assert(c, s->value == 0 or s->value->home >= 0);

  if (DebugFrame) {
    fprintf(stderr, "pop %p\n", s->value);
  }
    
  c->stack = s->next;  
}

Value*
pop(Context* c, unsigned footprint)
{
  assert(c, footprint);

  Stack* s = 0;

  bool bigEndian = c->arch->bigEndian();

  if (not bigEndian) {
    s = c->stack;
  }

  if (footprint > 1) {
    assert(c, footprint == 2);

#ifndef NDEBUG
    Stack* low;
    Stack* high;
    if (bigEndian) {
      high = c->stack;
      low = high->next;
    } else {
      low = c->stack;
      high = low->next;
    }

    assert(c, (BytesPerWord == 8
               and low->value->nextWord == low->value and high->value == 0)
           or (BytesPerWord == 4 and low->value->nextWord == high->value));
#endif // not NDEBUG

    popWord(c);
  }

  if (bigEndian) {
    s = c->stack;
  }

  popWord(c);

  return s->value;
}

Value*
storeLocal(Context* c, unsigned footprint, Value* v, unsigned index, bool copy)
{
  assert(c, index + footprint <= c->localFootprint);

  if (copy) {
    unsigned sizeInBytes = sizeof(Local) * c->localFootprint;
    Local* newLocals = static_cast<Local*>(c->zone->allocate(sizeInBytes));
    memcpy(newLocals, c->locals, sizeInBytes);
    c->locals = newLocals;
  }

  Value* high;
  if (footprint > 1) {
    assert(c, footprint == 2);

    unsigned highIndex;
    unsigned lowIndex;
    if (c->arch->bigEndian()) {
      highIndex = index + 1;
      lowIndex = index;
    } else {
      lowIndex = index + 1;
      highIndex = index;      
    }

    if (BytesPerWord == 4) {
      assert(c, v->nextWord != v);

      high = storeLocal(c, 1, v->nextWord, highIndex, false);
    } else {
      high = 0;
    }

    index = lowIndex;
  } else {
    high = 0;
  }

  v = maybeBuddy(c, v);

  if (high != 0) {
    v->nextWord = high;
    high->nextWord = v;
    high->wordIndex = 1;
  }

  Local* local = c->locals + index;
  local->value = v;

  if (DebugFrame) {
    fprintf(stderr, "store local %p at %d\n", local->value, index);
  }

  local->value->home = frameIndex(c, index);

  return v;
}

Value*
loadLocal(Context* c, unsigned footprint, unsigned index)
{
  assert(c, index + footprint <= c->localFootprint);

  if (footprint > 1) {
    assert(c, footprint == 2);

    if (not c->arch->bigEndian()) {
      ++ index;
    }
  }

  assert(c, c->locals[index].value);
  assert(c, c->locals[index].value->home >= 0);

  if (DebugFrame) {
    fprintf(stderr, "load local %p at %d\n", c->locals[index].value, index);
  }

  return c->locals[index].value;
}

void
appendCombine(Context* c, TernaryOperation type,
              unsigned firstSize, Value* first,
              unsigned secondSize, Value* second,
              unsigned resultSize, Value* result)
{
  bool thunk;
  uint8_t firstTypeMask;
  uint64_t firstRegisterMask;
  uint8_t secondTypeMask;
  uint64_t secondRegisterMask;

  c->arch->planSource(type, firstSize, &firstTypeMask, &firstRegisterMask,
                secondSize, &secondTypeMask, &secondRegisterMask,
                resultSize, &thunk);

  if (thunk) {
    Stack* oldStack = c->stack;

    local::push(c, ceiling(secondSize, BytesPerWord), second);
    local::push(c, ceiling(firstSize, BytesPerWord), first);

    Stack* argumentStack = c->stack;
    c->stack = oldStack;

    appendCall
      (c, value
       (c, ValueGeneral, constantSite
        (c, c->client->getThunk(type, firstSize, resultSize))),
       0, 0, result, resultSize, argumentStack,
       ceiling(secondSize, BytesPerWord) + ceiling(firstSize, BytesPerWord),
       0);
  } else {
    append
      (c, new (c->zone->allocate(sizeof(CombineEvent)))
       CombineEvent
       (c, type,
        firstSize, first,
        secondSize, second,
        resultSize, result,
        SiteMask(firstTypeMask, firstRegisterMask, AnyFrameIndex),
        SiteMask(firstTypeMask, firstRegisterMask >> 32, AnyFrameIndex),
        SiteMask(secondTypeMask, secondRegisterMask, AnyFrameIndex),
        SiteMask(secondTypeMask, secondRegisterMask >> 32, AnyFrameIndex)));
  }
}

class TranslateEvent: public Event {
 public:
  TranslateEvent(Context* c, BinaryOperation type, unsigned valueSize,
                 Value* value, unsigned resultSize, Value* result,
                 const SiteMask& valueLowMask,
                 const SiteMask& valueHighMask):
    Event(c), type(type), valueSize(valueSize), resultSize(resultSize),
    value(value), result(result)
  {
    bool condensed = c->arch->alwaysCondensed(type);

    if (resultSize > BytesPerWord) {
      grow(c, result);
    }

    addReads(c, this, value, valueSize, valueLowMask, condensed ? result : 0,
             valueHighMask, condensed ? result->nextWord : 0);
  }

  virtual const char* name() {
    return "TranslateEvent";
  }

  virtual void compile(Context* c) {
    assert(c, value->source->type(c) == value->nextWord->source->type(c));

    uint8_t bTypeMask;
    uint64_t bRegisterMask;
    
    c->arch->planDestination
      (type,
       valueSize,
       1 << value->source->type(c),
       (static_cast<uint64_t>(value->nextWord->source->registerMask(c)) << 32)
       | static_cast<uint64_t>(value->source->registerMask(c)),
       resultSize,
       &bTypeMask,
       &bRegisterMask);

    SiteMask resultLowMask(bTypeMask, bRegisterMask, AnyFrameIndex);
    SiteMask resultHighMask(bTypeMask, bRegisterMask >> 32, AnyFrameIndex);
    
    Site* low = getTarget(c, value, result, resultLowMask);
    unsigned lowSize = low->registerSize(c);
    Site* high
      = (resultSize > lowSize
         ? getTarget(c, value->nextWord, result->nextWord, resultHighMask)
         : low);

    apply(c, type, valueSize, value->source, value->nextWord->source,
          resultSize, low, high);

    for (Read* r = reads; r; r = r->eventNext) {
      popRead(c, this, r->value);
    }

    low->thaw(c, value);
    if (resultSize > lowSize) {
      high->thaw(c, value->nextWord);
    }

    if (live(result)) {
      addSite(c, result, low);
      if (resultSize > lowSize and live(result->nextWord)) {
        addSite(c, result->nextWord, high);
      }
    }
  }

  BinaryOperation type;
  unsigned valueSize;
  unsigned resultSize;
  Value* value;
  Value* result;
  Read* resultRead;
  SiteMask resultLowMask;
  SiteMask resultHighMask;
};

void
appendTranslate(Context* c, BinaryOperation type, unsigned firstSize,
                Value* first, unsigned resultSize, Value* result)
{
  bool thunk;
  uint8_t firstTypeMask;
  uint64_t firstRegisterMask;

  c->arch->planSource(type, firstSize, &firstTypeMask, &firstRegisterMask,
                resultSize, &thunk);

  if (thunk) {
    Stack* oldStack = c->stack;

    local::push(c, ceiling(firstSize, BytesPerWord), first);

    Stack* argumentStack = c->stack;
    c->stack = oldStack;

    appendCall
      (c, value
       (c, ValueGeneral, constantSite
        (c, c->client->getThunk(type, firstSize, resultSize))),
       0, 0, result, resultSize, argumentStack,
       ceiling(firstSize, BytesPerWord), 0);
  } else {
    append(c, new (c->zone->allocate(sizeof(TranslateEvent)))
           TranslateEvent
           (c, type, firstSize, first, resultSize, result,
            SiteMask(firstTypeMask, firstRegisterMask, AnyFrameIndex),
            SiteMask(firstTypeMask, firstRegisterMask >> 32, AnyFrameIndex)));
  }
}

class BarrierEvent: public Event {
 public:
  BarrierEvent(Context* c, Operation op):
    Event(c), op(op)
  { }

  virtual const char* name() {
    return "BarrierEvent";
  }

  virtual void compile(Context* c) {
    c->assembler->apply(op);
  }

  Operation op;
};

void
appendBarrier(Context* c, Operation op)
{
  append(c, new (c->zone->allocate(sizeof(BarrierEvent))) BarrierEvent(c, op));
}

class MemoryEvent: public Event {
 public:
  MemoryEvent(Context* c, Value* base, int displacement, Value* index,
              unsigned scale, Value* result):
    Event(c), base(base), displacement(displacement), index(index),
    scale(scale), result(result)
  {
    addRead(c, this, base, generalRegisterMask(c));
    if (index) {
      addRead(c, this, index, generalRegisterOrConstantMask(c));
    }
  }

  virtual const char* name() {
    return "MemoryEvent";
  }

  virtual void compile(Context* c) {
    int indexRegister;
    int displacement = this->displacement;
    unsigned scale = this->scale;
    if (index) {
      ConstantSite* constant = findConstantSite(c, index);

      if (constant) {
        indexRegister = NoRegister;
        displacement += (constant->value->value() * scale);
        scale = 1;
      } else {
        assert(c, index->source->type(c) == RegisterOperand);
        indexRegister = static_cast<RegisterSite*>(index->source)->number;
      }
    } else {
      indexRegister = NoRegister;
    }
    assert(c, base->source->type(c) == RegisterOperand);
    int baseRegister = static_cast<RegisterSite*>(base->source)->number;

    popRead(c, this, base);
    if (index) {
      if (BytesPerWord == 8 and indexRegister != NoRegister) {
        apply(c, Move, 4, index->source, index->source,
              8, index->source, index->source);
      }

      popRead(c, this, index);
    }

    Site* site = memorySite
      (c, baseRegister, displacement, indexRegister, scale);

    Site* low;
    if (result->nextWord != result) {
      Site* high = site->copyHigh(c);
      low = site->copyLow(c);

      result->nextWord->target = high;
      addSite(c, result->nextWord, high);
    } else {
      low = site;
    }

    result->target = low;
    addSite(c, result, low);
  }

  Value* base;
  int displacement;
  Value* index;
  unsigned scale;
  Value* result;
};

void
appendMemory(Context* c, Value* base, int displacement, Value* index,
             unsigned scale, Value* result)
{
  append(c, new (c->zone->allocate(sizeof(MemoryEvent)))
         MemoryEvent(c, base, displacement, index, scale, result));
}

double
asFloat(unsigned size, int64_t v)
{
  if (size == 4) {
    return bitsToFloat(v);
  } else {
    return bitsToDouble(v);
  }
}

bool
unordered(double a, double b)
{
  return not (a >= b or a < b);
}

bool
shouldJump(Context* c, TernaryOperation type, unsigned size, int64_t b,
           int64_t a)
{
  switch (type) {
  case JumpIfEqual:
    return a == b;

  case JumpIfNotEqual:
    return a != b;

  case JumpIfLess:
    return a < b;

  case JumpIfGreater:
    return a > b;

  case JumpIfLessOrEqual:
    return a <= b;

  case JumpIfGreaterOrEqual:
    return a >= b;

  case JumpIfFloatEqual:
    return asFloat(size, a) == asFloat(size, b);

  case JumpIfFloatNotEqual:
    return asFloat(size, a) != asFloat(size, b);

  case JumpIfFloatLess:
    return asFloat(size, a) < asFloat(size, b);

  case JumpIfFloatGreater:
    return asFloat(size, a) > asFloat(size, b);

  case JumpIfFloatLessOrEqual:
    return asFloat(size, a) <= asFloat(size, b);

  case JumpIfFloatGreaterOrEqual:
    return asFloat(size, a) >= asFloat(size, b);

  case JumpIfFloatLessOrUnordered:
    return asFloat(size, a) < asFloat(size, b)
      or unordered(asFloat(size, a), asFloat(size, b));

  case JumpIfFloatGreaterOrUnordered:
    return asFloat(size, a) > asFloat(size, b)
      or unordered(asFloat(size, a), asFloat(size, b));

  case JumpIfFloatLessOrEqualOrUnordered:
    return asFloat(size, a) <= asFloat(size, b)
      or unordered(asFloat(size, a), asFloat(size, b));

  case JumpIfFloatGreaterOrEqualOrUnordered:
    return asFloat(size, a) >= asFloat(size, b)
      or unordered(asFloat(size, a), asFloat(size, b));

  default:
    abort(c);
  }
}

TernaryOperation
thunkBranch(Context* c, TernaryOperation type)
{
  switch (type) {
  case JumpIfFloatEqual:
    return JumpIfEqual;

  case JumpIfFloatNotEqual:
    return JumpIfNotEqual;

  case JumpIfFloatLess:
  case JumpIfFloatLessOrUnordered:
    return JumpIfLess;

  case JumpIfFloatGreater:
  case JumpIfFloatGreaterOrUnordered:
    return JumpIfGreater;

  case JumpIfFloatLessOrEqual:
  case JumpIfFloatLessOrEqualOrUnordered:
    return JumpIfLessOrEqual;

  case JumpIfFloatGreaterOrEqual:
  case JumpIfFloatGreaterOrEqualOrUnordered:
    return JumpIfGreaterOrEqual;

  default:
    abort(c);
  }
}

class BranchEvent: public Event {
 public:
  BranchEvent(Context* c, TernaryOperation type, unsigned size,
              Value* first, Value* second, Value* address,
              const SiteMask& firstLowMask,
              const SiteMask& firstHighMask,
              const SiteMask& secondLowMask,
              const SiteMask& secondHighMask):
    Event(c), type(type), size(size), first(first), second(second),
    address(address)
  {
    addReads(c, this, first, size, firstLowMask, firstHighMask);
    addReads(c, this, second, size, secondLowMask, secondHighMask);

    uint8_t typeMask;
    uint64_t registerMask;
    c->arch->planDestination(type, size, 0, 0, size, 0, 0, BytesPerWord,
                             &typeMask, &registerMask);

    addRead(c, this, address, SiteMask(typeMask, registerMask, AnyFrameIndex));
  }

  virtual const char* name() {
    return "BranchEvent";
  }

  virtual void compile(Context* c) {
    ConstantSite* firstConstant = findConstantSite(c, first);
    ConstantSite* secondConstant = findConstantSite(c, second);

    if (not unreachable(this)) {
      if (firstConstant and secondConstant) {
        if (shouldJump(c, type, size, firstConstant->value->value(),
                       secondConstant->value->value()))
        {
          apply(c, Jump, BytesPerWord, address->source, address->source);
        }      
      } else {
        apply(c, type, size, first->source, first->nextWord->source,
              size, second->source, second->nextWord->source,
              BytesPerWord, address->source, address->source);
      }
    }

    for (Read* r = reads; r; r = r->eventNext) {
      popRead(c, this, r->value);
    }
  }

  virtual bool isBranch() { return true; }

  TernaryOperation type;
  unsigned size;
  Value* first;
  Value* second;
  Value* address;
};

void
appendBranch(Context* c, TernaryOperation type, unsigned size, Value* first,
             Value* second, Value* address)
{
  bool thunk;
  uint8_t firstTypeMask;
  uint64_t firstRegisterMask;
  uint8_t secondTypeMask;
  uint64_t secondRegisterMask;

  c->arch->planSource(type, size, &firstTypeMask, &firstRegisterMask,
                      size, &secondTypeMask, &secondRegisterMask,
                      BytesPerWord, &thunk);

  if (thunk) {
    Stack* oldStack = c->stack;

    local::push(c, ceiling(size, BytesPerWord), second);
    local::push(c, ceiling(size, BytesPerWord), first);

    Stack* argumentStack = c->stack;
    c->stack = oldStack;

    Value* result = value(c, ValueGeneral);
    appendCall
      (c, value
       (c, ValueGeneral, constantSite(c, c->client->getThunk(type, size, 4))),
       0, 0, result, 4, argumentStack,
       ceiling(size, BytesPerWord) * 2, 0);

    appendBranch(c, thunkBranch(c, type), 4, value
                 (c, ValueGeneral, constantSite(c, static_cast<int64_t>(0))),
                 result, address);
  } else {
    append
      (c, new (c->zone->allocate(sizeof(BranchEvent)))
       BranchEvent
       (c, type, size, first, second, address,
        SiteMask(firstTypeMask, firstRegisterMask, AnyFrameIndex),
        SiteMask(firstTypeMask, firstRegisterMask >> 32, AnyFrameIndex),
        SiteMask(secondTypeMask, secondRegisterMask, AnyFrameIndex),
        SiteMask(secondTypeMask, secondRegisterMask >> 32, AnyFrameIndex)));
  }
}

class JumpEvent: public Event {
 public:
  JumpEvent(Context* c, UnaryOperation type, Value* address, bool exit,
            bool cleanLocals):
    Event(c), type(type), address(address), exit(exit),
    cleanLocals(cleanLocals)
  {
    bool thunk;
    uint8_t typeMask;
    uint64_t registerMask;
    c->arch->plan(type, BytesPerWord, &typeMask, &registerMask, &thunk);

    assert(c, not thunk);

    addRead(c, this, address, SiteMask(typeMask, registerMask, AnyFrameIndex));
  }

  virtual const char* name() {
    return "JumpEvent";
  }

  virtual void compile(Context* c) {
    if (not unreachable(this)) {
      apply(c, type, BytesPerWord, address->source, address->source);
    }

    for (Read* r = reads; r; r = r->eventNext) {
      popRead(c, this, r->value);
    }

    if (cleanLocals) {
      for (FrameIterator it(c, 0, c->locals); it.hasMore();) {
        FrameIterator::Element e = it.next(c);
        clean(c, e.value, 0);
      }
    }
  }

  virtual bool isBranch() { return true; }

  virtual bool allExits() {
    return exit or unreachable(this);
  }

  UnaryOperation type;
  Value* address;
  bool exit;
  bool cleanLocals;
};

void
appendJump(Context* c, UnaryOperation type, Value* address, bool exit = false,
           bool cleanLocals = false)
{
  append(c, new (c->zone->allocate(sizeof(JumpEvent)))
         JumpEvent(c, type, address, exit, cleanLocals));
}

class BoundsCheckEvent: public Event {
 public:
  BoundsCheckEvent(Context* c, Value* object, unsigned lengthOffset,
                   Value* index, intptr_t handler):
    Event(c), object(object), lengthOffset(lengthOffset), index(index),
    handler(handler)
  {
    addRead(c, this, object, generalRegisterMask(c));
    addRead(c, this, index, generalRegisterOrConstantMask(c));
  }

  virtual const char* name() {
    return "BoundsCheckEvent";
  }

  virtual void compile(Context* c) {
    Assembler* a = c->assembler;

    ConstantSite* constant = findConstantSite(c, index);
    CodePromise* outOfBoundsPromise = 0;

    if (constant) {
      if (constant->value->value() < 0) {
        Assembler::Constant handlerConstant(resolved(c, handler));
        a->apply(Call, BytesPerWord, ConstantOperand, &handlerConstant);
      }
    } else {
      outOfBoundsPromise = codePromise(c, static_cast<Promise*>(0));

      ConstantSite zero(resolved(c, 0));
      ConstantSite oob(outOfBoundsPromise);
      apply(c, JumpIfLess, 4, &zero, &zero, 4, index->source, index->source,
            BytesPerWord, &oob, &oob);
    }

    if (constant == 0 or constant->value->value() >= 0) {
      assert(c, object->source->type(c) == RegisterOperand);
      MemorySite length(static_cast<RegisterSite*>(object->source)->number,
                        lengthOffset, NoRegister, 1);
      length.acquired = true;

<<<<<<< HEAD
      CodePromise* nextPromise = codePromise
        (c, static_cast<Promise*>(0));

      ConstantSite next(nextPromise);
      apply(c, JumpIfGreater, 4, index->source, index->source, 4, &length,
            &length, BytesPerWord, &next, &next);
=======
    index->source->freeze(c, index);

    ConstantSite next(nextPromise);
    apply(c, JumpIfGreater, 4, index->source, index->source, 4, &length,
          &length, BytesPerWord, &next, &next);

    index->source->thaw(c, index);

    if (constant == 0) {
      outOfBoundsPromise->offset = a->offset();
    }
>>>>>>> 937b7a7d

      if (constant == 0) {
        outOfBoundsPromise->offset = a->offset();
      }

      Assembler::Constant handlerConstant(resolved(c, handler));
      a->apply(Call, BytesPerWord, ConstantOperand, &handlerConstant);

      nextPromise->offset = a->offset();
    }

    popRead(c, this, object);
    popRead(c, this, index);
  }

  Value* object;
  unsigned lengthOffset;
  Value* index;
  intptr_t handler;
};

void
appendBoundsCheck(Context* c, Value* object, unsigned lengthOffset,
                  Value* index, intptr_t handler)
{
  append(c, new (c->zone->allocate(sizeof(BoundsCheckEvent)))
         BoundsCheckEvent(c, object, lengthOffset, index, handler));
}

class FrameSiteEvent: public Event {
 public:
  FrameSiteEvent(Context* c, Value* value, int index):
    Event(c), value(value), index(index)
  { }

  virtual const char* name() {
    return "FrameSiteEvent";
  }

  virtual void compile(Context* c) {
    if (live(value)) {
      addSite(c, value, frameSite(c, index));
    }
  }

  Value* value;
  int index;
};

void
appendFrameSite(Context* c, Value* value, int index)
{
  append(c, new (c->zone->allocate(sizeof(FrameSiteEvent)))
         FrameSiteEvent(c, value, index));
}

unsigned
frameFootprint(Context* c, Stack* s)
{
  return c->localFootprint + (s ? (s->index + 1) : 0);
}

void
visit(Context* c, Link* link)
{
  //   fprintf(stderr, "visit link from %d to %d fork %p junction %p\n",
  //           link->predecessor->logicalInstruction->index,
  //           link->successor->logicalInstruction->index,
  //           link->forkState,
  //           link->junctionState);

  ForkState* forkState = link->forkState;
  if (forkState) {
    for (unsigned i = 0; i < forkState->readCount; ++i) {
      ForkElement* p = forkState->elements + i;
      Value* v = p->value;
      v->reads = p->read->nextTarget();
      //       fprintf(stderr, "next read %p for %p from %p\n", v->reads, v, p->read);
      if (not live(v)) {
        clearSites(c, v);
      }
    }
  }

  JunctionState* junctionState = link->junctionState;
  if (junctionState) {
    for (unsigned i = 0; i < junctionState->frameFootprint; ++i) {
      StubReadPair* p = junctionState->reads + i;
      
      if (p->value and p->value->reads) {
        assert(c, p->value->reads == p->read);
        popRead(c, 0, p->value);
      }
    }
  }
}

class BuddyEvent: public Event {
 public:
  BuddyEvent(Context* c, Value* original, Value* buddy):
    Event(c), original(original), buddy(buddy)
  {
    addRead(c, this, original, SiteMask(~0, ~0, AnyFrameIndex), buddy);
  }

  virtual const char* name() {
    return "BuddyEvent";
  }

  virtual void compile(Context* c) {
    if (DebugBuddies) {
      fprintf(stderr, "original %p buddy %p\n", original, buddy);
    }

    assert(c, hasSite(c, original));

    assert(c, original);
    assert(c, buddy);

    addBuddy(original, buddy);

    popRead(c, this, original);
  }

  Value* original;
  Value* buddy;
};

void
appendBuddy(Context* c, Value* original, Value* buddy)
{
  append(c, new (c->zone->allocate(sizeof(BuddyEvent)))
         BuddyEvent(c, original, buddy));
}

class SaveLocalsEvent: public Event {
 public:
  SaveLocalsEvent(Context* c):
    Event(c)
  {
    saveLocals(c, this);
  }

  virtual const char* name() {
    return "SaveLocalsEvent";
  }

  virtual void compile(Context* c) {
    for (Read* r = reads; r; r = r->eventNext) {
      popRead(c, this, r->value);
    }
  }
};

void
appendSaveLocals(Context* c)
{
  append(c, new (c->zone->allocate(sizeof(SaveLocalsEvent)))
         SaveLocalsEvent(c));
}

class DummyEvent: public Event {
 public:
  DummyEvent(Context* c):
    Event(c)
  { }

  virtual const char* name() {
    return "DummyEvent";
  }

  virtual void compile(Context*) { }
};

void
appendDummy(Context* c)
{
  Stack* stack = c->stack;
  Local* locals = c->locals;
  LogicalInstruction* i = c->logicalCode[c->logicalIp];

  c->stack = i->stack;
  c->locals = i->locals;

  append(c, new (c->zone->allocate(sizeof(DummyEvent))) DummyEvent(c));

  c->stack = stack;
  c->locals = locals;  
}

void
append(Context* c, Event* e)
{
  LogicalInstruction* i = c->logicalCode[c->logicalIp];
  if (c->stack != i->stack or c->locals != i->locals) {
    appendDummy(c);
  }

  if (DebugAppend) {
    fprintf(stderr, " -- append %s at %d with %d stack before\n",
            e->name(), e->logicalInstruction->index, c->stack ?
            c->stack->index + 1 : 0);
  }

  if (c->lastEvent) {
    c->lastEvent->next = e;
  } else {
    c->firstEvent = e;
  }
  c->lastEvent = e;

  Event* p = c->predecessor;
  if (p) {
    if (DebugAppend) {
      fprintf(stderr, "%d precedes %d\n", p->logicalInstruction->index,
              e->logicalInstruction->index);
    }

    Link* link = local::link
      (c, p, e->predecessors, e, p->successors, c->forkState);
    e->predecessors = link;
    p->successors = link;
  }
  c->forkState = 0;

  c->predecessor = e;

  if (e->logicalInstruction->firstEvent == 0) {
    e->logicalInstruction->firstEvent = e;
  }
  e->logicalInstruction->lastEvent = e;
}

Site*
readSource(Context* c, Read* r)
{
  Value* v = r->value;

  if (DebugReads) {
    char buffer[1024]; sitesToString(c, v, buffer, 1024);
    fprintf(stderr, "read source for %p from %s\n", v, buffer);
  }

  if (not hasSite(c, v)) {
    if (DebugReads) {
      fprintf(stderr, "no sites found for %p\n", v);
    }
    return 0;
  }

  Value* high = r->high(c);
  if (high) {
    return pickMatchOrMove(c, r, high->source, 0, true);
  } else {
    return pickSiteOrMove(c, r, true, true);
  }
}

void
propagateJunctionSites(Context* c, Event* e, Site** sites)
{
  for (Link* pl = e->predecessors; pl; pl = pl->nextPredecessor) {
    Event* p = pl->predecessor;
    if (p->junctionSites == 0) {
      p->junctionSites = sites;
      for (Link* sl = p->successors; sl; sl = sl->nextSuccessor) {
        Event* s = sl->successor;
        propagateJunctionSites(c, s, sites);
      }
    }
  }
}

void
propagateJunctionSites(Context* c, Event* e)
{
  for (Link* sl = e->successors; sl; sl = sl->nextSuccessor) {
    Event* s = sl->successor;
    if (s->predecessors->nextPredecessor) {
      unsigned size = sizeof(Site*) * frameFootprint(c, e->stackAfter);
      Site** junctionSites = static_cast<Site**>
        (c->zone->allocate(size));
      memset(junctionSites, 0, size);

      propagateJunctionSites(c, s, junctionSites);
      break;
    }
  }
}

class SiteRecord {
 public:
  SiteRecord(Site* site, Value* value):
    site(site), value(value)
  { }

  SiteRecord() { }

  Site* site;
  Value* value;
};

class SiteRecordList {
 public:
  SiteRecordList(SiteRecord* records, unsigned capacity):
    records(records), index(0), capacity(capacity)
  { }

  SiteRecord* records;
  unsigned index;
  unsigned capacity;
};

void
freeze(Context* c, SiteRecordList* frozen, Site* s, Value* v)
{
  assert(c, frozen->index < frozen->capacity);

  s->freeze(c, v);
  new (frozen->records + (frozen->index ++)) SiteRecord(s, v);
}

void
thaw(Context* c, SiteRecordList* frozen)
{
  while (frozen->index) {
    SiteRecord* sr = frozen->records + (-- frozen->index);
    sr->site->thaw(c, sr->value);
  }
}

bool
resolveOriginalSites(Context* c, Event* e, SiteRecordList* frozen,
                     Site** sites)
{
  bool complete = true;
  for (FrameIterator it(c, e->stackAfter, e->localsAfter, true);
       it.hasMore();)
  {
    FrameIterator::Element el = it.next(c);
    Value* v = el.value;
    Read* r = v ? live(v) : 0;
    Site* s = sites[el.localIndex];

    if (r) {
      if (s) {
        if (DebugControl) {
          char buffer[256];
          s->toString(c, buffer, 256);
          fprintf(stderr, "resolve original %s for %p local %d frame %d\n",
                  buffer, v, el.localIndex, frameIndex(c, &el));
        }

        Site* target = pickSiteOrMove
          (c, v, s->mask(c), true, true, ResolveRegisterReserveCount);

        freeze(c, frozen, target, v);
      } else {
        complete = false;
      }
    } else if (s) {
      if (DebugControl) {
        char buffer[256];
        s->toString(c, buffer, 256);
        fprintf(stderr, "freeze original %s for %p local %d frame %d\n",
                buffer, v, el.localIndex, frameIndex(c, &el));
      }
      
      Value dummy(0, 0, ValueGeneral);
      addSite(c, &dummy, s);
      removeSite(c, &dummy, s);
      freeze(c, frozen, s, 0);
    }
  }

  return complete;
}

bool
resolveSourceSites(Context* c, Event* e, SiteRecordList* frozen, Site** sites)
{
  bool complete = true;
  for (FrameIterator it(c, e->stackAfter, e->localsAfter); it.hasMore();) {
    FrameIterator::Element el = it.next(c);
    Value* v = el.value;
    Read* r = live(v);

    if (r and sites[el.localIndex] == 0) {
      SiteMask mask((1 << RegisterOperand) | (1 << MemoryOperand),
                    c->arch->generalRegisterMask(), AnyFrameIndex);

      Site* s = pickSourceSite
        (c, r, 0, 0, &mask, true, false, true, acceptForResolve);

      if (s) {
        if (DebugControl) {
          char buffer[256]; s->toString(c, buffer, 256);
          fprintf(stderr, "resolve source %s from %p local %d frame %d\n",
                  buffer, v, el.localIndex, frameIndex(c, &el));
        }

        freeze(c, frozen, s, v);

        sites[el.localIndex] = s->copy(c);
      } else {
        complete = false;
      }
    }
  }

  return complete;
}

void
resolveTargetSites(Context* c, Event* e, SiteRecordList* frozen, Site** sites)
{
  for (FrameIterator it(c, e->stackAfter, e->localsAfter); it.hasMore();) {
    FrameIterator::Element el = it.next(c);
    Value* v = el.value;
    Read* r = live(v);

    if (r and sites[el.localIndex] == 0) {
      SiteMask mask((1 << RegisterOperand) | (1 << MemoryOperand),
                    c->arch->generalRegisterMask(), AnyFrameIndex);

      Site* s = pickSourceSite
        (c, r, 0, 0, &mask, false, true, true, acceptForResolve);

      if (s == 0) {
        s = maybeMove(c, v, mask, false, true, ResolveRegisterReserveCount);
      }

      freeze(c, frozen, s, v);

      sites[el.localIndex] = s->copy(c);

      if (DebugControl) {
        char buffer[256]; sites[el.localIndex]->toString(c, buffer, 256);
        fprintf(stderr, "resolve target %s for %p local %d frame %d\n",
                buffer, el.value, el.localIndex, frameIndex(c, &el));
      }
    }
  }
}

void
resolveJunctionSites(Context* c, Event* e, SiteRecordList* frozen)
{
  bool complete;
  if (e->junctionSites) {
    complete = resolveOriginalSites(c, e, frozen, e->junctionSites);
  } else {
    propagateJunctionSites(c, e);
    complete = false;
  }

  if (e->junctionSites) {
    if (not complete) {
      complete = resolveSourceSites(c, e, frozen, e->junctionSites);
      if (not complete) {
        resolveTargetSites(c, e, frozen, e->junctionSites);
      }
    }

    if (DebugControl) {
      fprintf(stderr, "resolved junction sites %p at %d\n",
              e->junctionSites, e->logicalInstruction->index);
    }
  }
}

void
resolveBranchSites(Context* c, Event* e, SiteRecordList* frozen)
{
  if (e->successors->nextSuccessor and e->junctionSites == 0) {
    unsigned footprint = frameFootprint(c, e->stackAfter);
    RUNTIME_ARRAY(Site*, branchSites, footprint);
    memset(RUNTIME_ARRAY_BODY(branchSites), 0, sizeof(Site*) * footprint);

    if (not resolveSourceSites(c, e, frozen, RUNTIME_ARRAY_BODY(branchSites)))
    {
      resolveTargetSites(c, e, frozen, RUNTIME_ARRAY_BODY(branchSites));
    }
  }
}

void
captureBranchSnapshots(Context* c, Event* e)
{
  if (e->successors->nextSuccessor) {
    for (FrameIterator it(c, e->stackAfter, e->localsAfter); it.hasMore();) {
      FrameIterator::Element el = it.next(c);
      e->snapshots = makeSnapshots(c, el.value, e->snapshots);
    }

    for (Cell* sv = e->successors->forkState->saved; sv; sv = sv->next) {
      e->snapshots = makeSnapshots
        (c, static_cast<Value*>(sv->value), e->snapshots);
    }

    if (DebugControl) {
      fprintf(stderr, "captured snapshots %p at %d\n",
              e->snapshots, e->logicalInstruction->index);
    }
  }
}

void
populateSiteTables(Context* c, Event* e, SiteRecordList* frozen)
{
  resolveJunctionSites(c, e, frozen);

  resolveBranchSites(c, e, frozen);
}

void
setSites(Context* c, Value* v, Site* s)
{
  assert(c, live(v));

  for (; s; s = s->next) {
    addSite(c, v, s->copy(c));
  }

  if (DebugControl) {
    char buffer[256]; sitesToString(c, v->sites, buffer, 256);
    fprintf(stderr, "set sites %s for %p\n", buffer, v);
  }
}

void
resetFrame(Context* c, Event* e)
{
  for (FrameIterator it(c, e->stackBefore, e->localsBefore); it.hasMore();) {
    FrameIterator::Element el = it.next(c);
    clearSites(c, el.value);
  }
}

void
setSites(Context* c, Event* e, Site** sites)
{
  resetFrame(c, e);

  for (FrameIterator it(c, e->stackBefore, e->localsBefore); it.hasMore();) {
    FrameIterator::Element el = it.next(c);
    if (sites[el.localIndex]) {
      if (live(el.value)) {
        setSites(c, el.value, sites[el.localIndex]);
      } else if (DebugControl) {
        char buffer[256]; sitesToString(c, sites[el.localIndex], buffer, 256);
        fprintf(stderr, "skip sites %s for %p local %d frame %d\n",
                buffer, el.value, el.localIndex, frameIndex(c, &el));
      }
    } else if (DebugControl) {
      fprintf(stderr, "no sites for %p local %d frame %d\n",
              el.value, el.localIndex, frameIndex(c, &el));
    }
  }
}

void
removeBuddies(Context* c)
{
  for (FrameIterator it(c, c->stack, c->locals); it.hasMore();) {
    FrameIterator::Element el = it.next(c);
    removeBuddy(c, el.value);
  }
}

void
restore(Context* c, Event* e, Snapshot* snapshots)
{
  for (Snapshot* s = snapshots; s; s = s->next) {
    //     char buffer[256]; sitesToString(c, s->sites, buffer, 256);
    //     fprintf(stderr, "restore %p buddy %p sites %s live %p\n",
    //             s->value, s->value->buddy, buffer, live(s->value));

    assert(c, s->buddy);

    s->value->buddy = s->buddy;
  }

  resetFrame(c, e);

  for (Snapshot* s = snapshots; s; s = s->next) {
    if (live(s->value)) {
      if (live(s->value) and s->sites and s->value->sites == 0) {
        setSites(c, s->value, s->sites);
      }
    }
  }
}

void
populateSources(Context* c, Event* e)
{
  RUNTIME_ARRAY(SiteRecord, frozenRecords, e->readCount);
  SiteRecordList frozen(RUNTIME_ARRAY_BODY(frozenRecords), e->readCount);

  for (Read* r = e->reads; r; r = r->eventNext) {
    r->value->source = readSource(c, r);
    if (r->value->source) {
      if (DebugReads) {
        char buffer[256]; r->value->source->toString(c, buffer, 256);
        fprintf(stderr, "freeze source %s for %p\n",
                buffer, r->value);
      }

      freeze(c, &frozen, r->value->source, r->value);
    }
  }

  thaw(c, &frozen);
}

void
setStubRead(Context* c, StubReadPair* p, Value* v)
{
  if (v) {
    StubRead* r = stubRead(c);
    if (DebugReads) {
      fprintf(stderr, "add stub read %p to %p\n", r, v);
    }
    addRead(c, 0, v, r);

    p->value = v;
    p->read = r;
  }
}

void
populateJunctionReads(Context* c, Link* link)
{
  JunctionState* state = new
    (c->zone->allocate
     (sizeof(JunctionState)
      + (sizeof(StubReadPair) * frameFootprint(c, c->stack))))
    JunctionState(frameFootprint(c, c->stack));

  memset(state->reads, 0, sizeof(StubReadPair) * frameFootprint(c, c->stack));

  link->junctionState = state;

  for (FrameIterator it(c, c->stack, c->locals); it.hasMore();) {
    FrameIterator::Element e = it.next(c);
    setStubRead(c, state->reads + e.localIndex, e.value);
  }
}

void
updateJunctionReads(Context* c, JunctionState* state)
{
  for (FrameIterator it(c, c->stack, c->locals); it.hasMore();) {
    FrameIterator::Element e = it.next(c);
    StubReadPair* p = state->reads + e.localIndex;
    if (p->value and p->read->read == 0) {
      Read* r = live(e.value);
      if (r) {
        if (DebugReads) {
          fprintf(stderr, "stub read %p for %p valid: %p\n",
                  p->read, p->value, r);
        }
        p->read->read = r;
      }
    }
  }

  for (unsigned i = 0; i < frameFootprint(c, c->stack); ++i) {
    StubReadPair* p = state->reads + i;
    if (p->value and p->read->read == 0) {
      if (DebugReads) {
        fprintf(stderr, "stub read %p for %p invalid\n", p->read, p->value);
      }
      p->read->valid_ = false;
    }
  }
}

LogicalInstruction*
next(Context* c, LogicalInstruction* i)
{
  for (unsigned n = i->index + 1; n < c->logicalCodeLength; ++n) {
    i = c->logicalCode[n];
    if (i) return i;
  }
  return 0;
}

class Block {
 public:
  Block(Event* head):
    head(head), nextBlock(0), nextInstruction(0), assemblerBlock(0), start(0)
  { }

  Event* head;
  Block* nextBlock;
  LogicalInstruction* nextInstruction;
  Assembler::Block* assemblerBlock;
  unsigned start;
};

Block*
block(Context* c, Event* head)
{
  return new (c->zone->allocate(sizeof(Block))) Block(head);
}

unsigned
compile(Context* c)
{
  if (c->logicalCode[c->logicalIp]->lastEvent == 0) {
    appendDummy(c);
  }

  Assembler* a = c->assembler;

  Block* firstBlock = block(c, c->firstEvent);
  Block* block = firstBlock;

  a->allocateFrame(c->alignedFrameSize);

  for (Event* e = c->firstEvent; e; e = e->next) {
    if (DebugCompile) {
      fprintf(stderr,
              " -- compile %s at %d with %d preds %d succs %d stack\n",
              e->name(), e->logicalInstruction->index,
              countPredecessors(e->predecessors),
              countSuccessors(e->successors),
              e->stackBefore ? e->stackBefore->index + 1 : 0);
    }

    e->block = block;

    c->stack = e->stackBefore;
    c->locals = e->localsBefore;

    if (e->logicalInstruction->machineOffset == 0) {
      e->logicalInstruction->machineOffset = a->offset();
    }

    if (e->predecessors) {
      visit(c, lastPredecessor(e->predecessors));

      Event* first = e->predecessors->predecessor;
      if (e->predecessors->nextPredecessor) {
        for (Link* pl = e->predecessors;
             pl->nextPredecessor;
             pl = pl->nextPredecessor)
        {
          updateJunctionReads(c, pl->junctionState);
        }

        if (DebugControl) {
          fprintf(stderr, "set sites to junction sites %p at %d\n",
                  first->junctionSites, first->logicalInstruction->index);
        }

        setSites(c, e, first->junctionSites);
        removeBuddies(c);
      } else if (first->successors->nextSuccessor) {
        if (DebugControl) {
          fprintf(stderr, "restore snapshots %p at %d\n",
                  first->snapshots, first->logicalInstruction->index);
        }

        restore(c, e, first->snapshots);
      }
    }

    unsigned footprint = frameFootprint(c, e->stackAfter);
    RUNTIME_ARRAY(SiteRecord, frozenRecords, footprint);
    SiteRecordList frozen(RUNTIME_ARRAY_BODY(frozenRecords), footprint);

    bool branch = e->isBranch();
    if (branch and e->successors) {
      populateSiteTables(c, e, &frozen);
    }

    populateSources(c, e);

    if (branch and e->successors) {
      captureBranchSnapshots(c, e);
    }

    thaw(c, &frozen);

    e->compile(c);

    if ((not branch) and e->successors) {
      populateSiteTables(c, e, &frozen);
      captureBranchSnapshots(c, e);
      thaw(c, &frozen);
    }

    if (e->visitLinks) {
      for (Cell* cell = reverseDestroy(e->visitLinks); cell; cell = cell->next)
      {
        visit(c, static_cast<Link*>(cell->value));
      }
      e->visitLinks = 0;
    }

    for (CodePromise* p = e->promises; p; p = p->next) {
      p->offset = a->offset();
    }
    
    a->endEvent();

    LogicalInstruction* nextInstruction = next(c, e->logicalInstruction);
    if (e->next == 0
        or (e->next->logicalInstruction != e->logicalInstruction
            and (e->next->logicalInstruction != nextInstruction
                 or e != e->logicalInstruction->lastEvent)))
    {
      Block* b = e->logicalInstruction->firstEvent->block;

      while (b->nextBlock) {
        b = b->nextBlock;
      }

      if (b != block) {
        b->nextBlock = block;
      }

      block->nextInstruction = nextInstruction;
      block->assemblerBlock = a->endBlock(e->next != 0);

      if (e->next) {
        block = local::block(c, e->next);
      }
    }
  }

  block = firstBlock;
  while (block->nextBlock or block->nextInstruction) {
    Block* next = block->nextBlock
      ? block->nextBlock
      : block->nextInstruction->firstEvent->block;

    next->start = block->assemblerBlock->resolve
      (block->start, next->assemblerBlock);

    block = next;
  }

  return block->assemblerBlock->resolve(block->start, 0);
}

unsigned
count(Stack* s)
{
  unsigned c = 0;
  while (s) {
    ++ c;
    s = s->next;
  }
  return c;
}

void
restore(Context* c, ForkState* state)
{
  for (unsigned i = 0; i < state->readCount; ++i) {
    ForkElement* p = state->elements + i;
    p->value->lastRead = p->read;
    p->read->allocateTarget(c);
  }
}

void
addForkElement(Context* c, Value* v, ForkState* state, unsigned index)
{
  MultiRead* r = multiRead(c);
  if (DebugReads) {
    fprintf(stderr, "add multi read %p to %p\n", r, v);
  }
  addRead(c, 0, v, r);

  ForkElement* p = state->elements + index;
  p->value = v;
  p->read = r;
}

ForkState*
saveState(Context* c)
{
  unsigned elementCount = frameFootprint(c, c->stack) + count(c->saved);

  ForkState* state = new
    (c->zone->allocate
     (sizeof(ForkState) + (sizeof(ForkElement) * elementCount)))
    ForkState(c->stack, c->locals, c->saved, c->predecessor, c->logicalIp);

  if (c->predecessor) {
    c->forkState = state;

    unsigned count = 0;

    for (FrameIterator it(c, c->stack, c->locals); it.hasMore();) {
      FrameIterator::Element e = it.next(c);
      addForkElement(c, e.value, state, count++);
    }

    for (Cell* sv = c->saved; sv; sv = sv->next) {
      addForkElement(c, static_cast<Value*>(sv->value), state, count++);
    }

    state->readCount = count;
  }

  c->saved = 0;

  return state;
}

void
restoreState(Context* c, ForkState* s)
{
  if (c->logicalCode[c->logicalIp]->lastEvent == 0) {
    appendDummy(c);
  }

  c->stack = s->stack;
  c->locals = s->locals;
  c->predecessor = s->predecessor;
  c->logicalIp = s->logicalIp;

  if (c->predecessor) {
    c->forkState = s;
    restore(c, s);
  }
}

Value*
maybeBuddy(Context* c, Value* v)
{
  if (v->home >= 0) {
    Value* n = value(c, v->type);
    appendBuddy(c, v, n);
    return n;
  } else {
    return v;
  }
}

void
linkLocals(Context* c, Local* oldLocals, Local* newLocals)
{
  for (int i = 0; i < static_cast<int>(c->localFootprint); ++i) {
    Local* local = oldLocals + i;
    if (local->value) {
      int highOffset = c->arch->bigEndian() ? 1 : -1;

      if (i + highOffset >= 0
          and i + highOffset < static_cast<int>(c->localFootprint)
          and local->value->nextWord == local[highOffset].value)
      {
        Value* v = newLocals[i].value;
        Value* next = newLocals[i + highOffset].value;
        v->nextWord = next;
        next->nextWord = v;
        next->wordIndex = 1;
      }
    }
  }
}

class Client: public Assembler::Client {
 public:
  Client(Context* c): c(c) { }

  virtual int acquireTemporary(uint32_t mask) {
    unsigned cost;
    int r = pickRegisterTarget(c, 0, mask, &cost);
    expect(c, cost < Target::Impossible);
    save(r);
    increment(c, c->registerResources + r);
    return r;
  }

  virtual void releaseTemporary(int r) {
    decrement(c, c->registerResources + r);
  }

  virtual void save(int r) {
    RegisterResource* reg = c->registerResources + r;

    assert(c, reg->referenceCount == 0);
    assert(c, reg->freezeCount == 0);
    assert(c, not reg->reserved);

    if (reg->value) {
      steal(c, reg, 0);
    }
  }

  Context* c;
};

class MyCompiler: public Compiler {
 public:
  MyCompiler(System* s, Assembler* assembler, Zone* zone,
             Compiler::Client* compilerClient):
    c(s, assembler, zone, compilerClient), client(&c)
  {
    assembler->setClient(&client);
  }

  virtual State* saveState() {
    State* s = local::saveState(&c);
    restoreState(s);
    return s;
  }

  virtual void restoreState(State* state) {
    local::restoreState(&c, static_cast<ForkState*>(state));
  }

  virtual Subroutine* startSubroutine() {
    return c.subroutine = new (c.zone->allocate(sizeof(MySubroutine)))
      MySubroutine;
  }

  virtual void returnFromSubroutine(Subroutine* subroutine, Operand* address) {
    appendSaveLocals(&c);
    appendJump(&c, Jump, static_cast<Value*>(address), false, true);
    static_cast<MySubroutine*>(subroutine)->forkState = local::saveState(&c);
  }

  virtual void linkSubroutine(Subroutine* subroutine) {
    Local* oldLocals = c.locals;
    restoreState(static_cast<MySubroutine*>(subroutine)->forkState);
    linkLocals(&c, oldLocals, c.locals);
  }

  virtual void init(unsigned logicalCodeLength, unsigned parameterFootprint,
                    unsigned localFootprint, unsigned alignedFrameSize)
  {
    c.logicalCodeLength = logicalCodeLength;
    c.parameterFootprint = parameterFootprint;
    c.localFootprint = localFootprint;
    c.alignedFrameSize = alignedFrameSize;

    unsigned frameResourceCount = totalFrameSize(&c);

    c.frameResources = static_cast<FrameResource*>
      (c.zone->allocate(sizeof(FrameResource) * frameResourceCount));
    
    for (unsigned i = 0; i < frameResourceCount; ++i) {
      new (c.frameResources + i) FrameResource;
    }

    unsigned base = frameBase(&c);
    c.frameResources[base + c.arch->returnAddressOffset()].reserved = true;
    c.frameResources[base + c.arch->framePointerOffset()].reserved = true;

    // leave room for logical instruction -1
    unsigned codeSize = sizeof(LogicalInstruction*) * (logicalCodeLength + 1);
    c.logicalCode = static_cast<LogicalInstruction**>
      (c.zone->allocate(codeSize));
    memset(c.logicalCode, 0, codeSize);
    c.logicalCode++;

    c.locals = static_cast<Local*>
      (c.zone->allocate(sizeof(Local) * localFootprint));

    memset(c.locals, 0, sizeof(Local) * localFootprint);

    c.logicalCode[-1] = new 
      (c.zone->allocate(sizeof(LogicalInstruction)))
      LogicalInstruction(-1, c.stack, c.locals);
  }

  virtual void visitLogicalIp(unsigned logicalIp) {
    assert(&c, logicalIp < c.logicalCodeLength);

    if (c.logicalCode[c.logicalIp]->lastEvent == 0) {
      appendDummy(&c);
    }

    Event* e = c.logicalCode[logicalIp]->firstEvent;

    Event* p = c.predecessor;
    if (p) {
      if (DebugAppend) {
        fprintf(stderr, "visit %d pred %d\n", logicalIp,
                p->logicalInstruction->index);
      }

      p->stackAfter = c.stack;
      p->localsAfter = c.locals;

      Link* link = local::link
        (&c, p, e->predecessors, e, p->successors, c.forkState);
      e->predecessors = link;
      p->successors = link;
      c.lastEvent->visitLinks = cons(&c, link, c.lastEvent->visitLinks);

      if (DebugAppend) {
        fprintf(stderr, "populate junction reads for %d to %d\n",
                p->logicalInstruction->index, logicalIp);
      }

      populateJunctionReads(&c, link);
    }

    if (c.subroutine) {
      c.subroutine->forkState
        = c.logicalCode[logicalIp]->subroutine->forkState;
      c.subroutine = 0;
    }

    c.forkState = 0;
  }

  virtual void startLogicalIp(unsigned logicalIp) {
    assert(&c, logicalIp < c.logicalCodeLength);
    assert(&c, c.logicalCode[logicalIp] == 0);

    if (c.logicalCode[c.logicalIp]->lastEvent == 0) {
      appendDummy(&c);
    }

    Event* p = c.predecessor;
    if (p) {
      p->stackAfter = c.stack;
      p->localsAfter = c.locals;
    }

    c.logicalCode[logicalIp] = new 
      (c.zone->allocate(sizeof(LogicalInstruction)))
      LogicalInstruction(logicalIp, c.stack, c.locals);

    bool startSubroutine = c.subroutine != 0;
    if (startSubroutine) {
      c.logicalCode[logicalIp]->subroutine = c.subroutine;
      c.subroutine = 0;
    }

    c.logicalIp = logicalIp;

    if (startSubroutine) {
      // assume all local variables are initialized on entry to a
      // subroutine, since other calls to the subroutine may
      // initialize them:
      unsigned sizeInBytes = sizeof(Local) * c.localFootprint;
      Local* newLocals = static_cast<Local*>(c.zone->allocate(sizeInBytes));
      memcpy(newLocals, c.locals, sizeInBytes);
      c.locals = newLocals;

      for (unsigned li = 0; li < c.localFootprint; ++li) {
        Local* local = c.locals + li;
        if (local->value == 0) {
          initLocal(1, li, IntegerType); 
        }
      }
    }
  }

  virtual Promise* machineIp(unsigned logicalIp) {
    return new (c.zone->allocate(sizeof(IpPromise))) IpPromise(&c, logicalIp);
  }

  virtual Promise* poolAppend(intptr_t value) {
    return poolAppendPromise(resolved(&c, value));
  }

  virtual Promise* poolAppendPromise(Promise* value) {
    Promise* p = new (c.zone->allocate(sizeof(PoolPromise)))
      PoolPromise(&c, c.constantCount);

    ConstantPoolNode* constant
      = new (c.zone->allocate(sizeof(ConstantPoolNode)))
      ConstantPoolNode(value);

    if (c.firstConstant) {
      c.lastConstant->next = constant;
    } else {
      c.firstConstant = constant;
    }
    c.lastConstant = constant;
    ++ c.constantCount;

    return p;
  }

  virtual Operand* constant(int64_t value, OperandType type) {
    return promiseConstant(resolved(&c, value), type);
  }

  virtual Operand* promiseConstant(Promise* value, OperandType type) {
    return local::value
      (&c, valueType(&c, type), local::constantSite(&c, value));
  }

  virtual Operand* address(Promise* address) {
    return value(&c, ValueGeneral, local::addressSite(&c, address));
  }

  virtual Operand* memory(Operand* base,
                          OperandType type,
                          int displacement = 0,
                          Operand* index = 0,
                          unsigned scale = 1)
  {
    Value* result = value(&c, valueType(&c, type));

    appendMemory(&c, static_cast<Value*>(base), displacement,
                 static_cast<Value*>(index), scale, result);

    return result;
  }

  virtual Operand* register_(int number) {
    assert(&c, (1 << number) & (c.arch->generalRegisterMask()
                                | c.arch->floatRegisterMask()));

    Site* s = registerSite(&c, number);
    ValueType type = ((1 << number) & c.arch->floatRegisterMask())
      ? ValueFloat: ValueGeneral;

    return value(&c, type, s, s);
  }

  Promise* machineIp() {
    return codePromise(&c, c.logicalCode[c.logicalIp]->lastEvent);
  }

  virtual void push(unsigned footprint UNUSED) {
    assert(&c, footprint == 1);

    Value* v = value(&c, ValueGeneral);
    Stack* s = local::stack(&c, v, c.stack);

    v->home = frameIndex(&c, s->index + c.localFootprint);
    c.stack = s;
  }

  virtual void push(unsigned footprint, Operand* value) {
    local::push(&c, footprint, static_cast<Value*>(value));
  }

  virtual void save(unsigned footprint, Operand* value) {
    c.saved = cons(&c, static_cast<Value*>(value), c.saved);
    if (BytesPerWord == 4 and footprint > 1) {
      assert(&c, footprint == 2);
      assert(&c, static_cast<Value*>(value)->nextWord);

      save(1, static_cast<Value*>(value)->nextWord);
    }
  }

  virtual Operand* pop(unsigned footprint) {
    return local::pop(&c, footprint);
  }

  virtual void pushed() {
    Value* v = value(&c, ValueGeneral);
    appendFrameSite
      (&c, v, frameIndex
       (&c, (c.stack ? c.stack->index : 0) + c.localFootprint));

    Stack* s = local::stack(&c, v, c.stack);
    v->home = frameIndex(&c, s->index + c.localFootprint);
    c.stack = s;
  }

  virtual void popped(unsigned footprint) {
    for (; footprint; -- footprint) {
      assert(&c, c.stack->value == 0 or c.stack->value->home >= 0);

      if (DebugFrame) {
        fprintf(stderr, "popped %p\n", c.stack->value);
      }
      
      c.stack = c.stack->next;
    }
  }

  virtual unsigned topOfStack() {
    return c.stack->index;
  }

  virtual Operand* peek(unsigned footprint, unsigned index) {
    Stack* s = c.stack;
    for (unsigned i = index; i > 0; --i) {
      s = s->next;
    }

    if (footprint > 1) {
      assert(&c, footprint == 2);

      bool bigEndian = c.arch->bigEndian();

#ifndef NDEBUG
      Stack* low;
      Stack* high;
      if (bigEndian) {
        high = s;
        low = s->next;
      } else {
        low = s;
        high = s->next;
      }

      assert(&c, (BytesPerWord == 8
                  and low->value->nextWord == low->value and high->value == 0)
             or (BytesPerWord == 4 and low->value->nextWord == high->value));
#endif // not NDEBUG

      if (bigEndian) {
        s = s->next;
      }
    }

    return s->value;
  }

  virtual Operand* call(Operand* address,
                        unsigned flags,
                        TraceHandler* traceHandler,
                        unsigned resultSize,
                        OperandType resultType,
                        unsigned argumentCount,
                        ...)
  {
    va_list a; va_start(a, argumentCount);

    bool bigEndian = c.arch->bigEndian();

    unsigned footprint = 0;
    unsigned size = BytesPerWord;
    RUNTIME_ARRAY(Value*, arguments, argumentCount);
    int index = 0;
    for (unsigned i = 0; i < argumentCount; ++i) {
      Value* o = va_arg(a, Value*);
      if (o) {
        if (bigEndian and size > BytesPerWord) {
          RUNTIME_ARRAY_BODY(arguments)[index++] = o->nextWord;
        }
        RUNTIME_ARRAY_BODY(arguments)[index] = o;
        if ((not bigEndian) and size > BytesPerWord) {
          RUNTIME_ARRAY_BODY(arguments)[++index] = o->nextWord;
        }
        size = BytesPerWord;
        ++ index;
      } else {
        size = 8;
      }
      ++ footprint;
    }

    va_end(a);

    Stack* argumentStack = c.stack;
    for (int i = index - 1; i >= 0; --i) {
      argumentStack = local::stack
        (&c, RUNTIME_ARRAY_BODY(arguments)[i], argumentStack);
    }

    Value* result = value(&c, valueType(&c, resultType));
    appendCall(&c, static_cast<Value*>(address), flags, traceHandler, result,
               resultSize, argumentStack, index, 0);

    return result;
  }

  virtual Operand* stackCall(Operand* address,
                             unsigned flags,
                             TraceHandler* traceHandler,
                             unsigned resultSize,
                             OperandType resultType,
                             unsigned argumentFootprint)
  {
    Value* result = value(&c, valueType(&c, resultType));
    appendCall(&c, static_cast<Value*>(address), flags, traceHandler, result,
               resultSize, c.stack, 0, argumentFootprint);
    return result;
  }

  virtual void return_(unsigned size, Operand* value) {
    appendReturn(&c, size, static_cast<Value*>(value));
  }

  virtual void initLocal(unsigned footprint, unsigned index, OperandType type)
  {
    assert(&c, index + footprint <= c.localFootprint);

    Value* v = value(&c, valueType(&c, type));

    if (footprint > 1) {
      assert(&c, footprint == 2);

      unsigned highIndex;
      unsigned lowIndex;
      if (c.arch->bigEndian()) {
        highIndex = index + 1;
        lowIndex = index;
      } else {
        lowIndex = index + 1;
        highIndex = index;      
      }

      if (BytesPerWord == 4) {
        initLocal(1, highIndex, type);
        Value* next = c.locals[highIndex].value;
        v->nextWord = next;
        next->nextWord = v;
        next->wordIndex = 1;
      }

      index = lowIndex;
    }

    if (DebugFrame) {
      fprintf(stderr, "init local %p at %d (%d)\n",
              v, index, frameIndex(&c, index));
    }

    appendFrameSite(&c, v, frameIndex(&c, index));

    Local* local = c.locals + index;
    local->value = v;
    v->home = frameIndex(&c, index);
  }

  virtual void initLocalsFromLogicalIp(unsigned logicalIp) {
    assert(&c, logicalIp < c.logicalCodeLength);

    unsigned footprint = sizeof(Local) * c.localFootprint;
    Local* newLocals = static_cast<Local*>(c.zone->allocate(footprint));
    memset(newLocals, 0, footprint);
    c.locals = newLocals;

    Event* e = c.logicalCode[logicalIp]->firstEvent;
    for (int i = 0; i < static_cast<int>(c.localFootprint); ++i) {
      Local* local = e->localsBefore + i;
      if (local->value) {
        initLocal
          (1, i, local->value->type == ValueGeneral ? IntegerType : FloatType);
      }
    }

    linkLocals(&c, e->localsBefore, newLocals);
  }

  virtual void storeLocal(unsigned footprint, Operand* src, unsigned index) {
    local::storeLocal(&c, footprint, static_cast<Value*>(src), index, true);
  }

  virtual Operand* loadLocal(unsigned footprint, unsigned index) {
    return local::loadLocal(&c, footprint, index);
  }

  virtual void saveLocals() {
    appendSaveLocals(&c);
  }

  virtual void checkBounds(Operand* object, unsigned lengthOffset,
                           Operand* index, intptr_t handler)
  {
    appendBoundsCheck(&c, static_cast<Value*>(object),
                      lengthOffset, static_cast<Value*>(index), handler);
  }

  virtual void store(unsigned srcSize, Operand* src, unsigned dstSize,
                     Operand* dst)
  {
    appendMove(&c, Move, srcSize, srcSize, static_cast<Value*>(src),
               dstSize, static_cast<Value*>(dst));
  }

  virtual Operand* load(unsigned srcSize, unsigned srcSelectSize, Operand* src,
                        unsigned dstSize)
  {
    assert(&c, dstSize >= BytesPerWord);

    Value* dst = value(&c, static_cast<Value*>(src)->type);
    appendMove(&c, Move, srcSize, srcSelectSize, static_cast<Value*>(src),
               dstSize, dst);
    return dst;
  }

  virtual Operand* loadz(unsigned srcSize, unsigned srcSelectSize,
                         Operand* src, unsigned dstSize)
  {
    assert(&c, dstSize >= BytesPerWord);

    Value* dst = value(&c, static_cast<Value*>(src)->type);
    appendMove(&c, MoveZ, srcSize, srcSelectSize, static_cast<Value*>(src),
               dstSize, dst);
    return dst;
  }

  virtual void jumpIfEqual(unsigned size, Operand* a, Operand* b,
                           Operand* address)
  {
    assert(&c, static_cast<Value*>(a)->type == ValueGeneral
           and static_cast<Value*>(b)->type == ValueGeneral);

    appendBranch(&c, JumpIfEqual, size, static_cast<Value*>(a),
                 static_cast<Value*>(b), static_cast<Value*>(address));
  }

  virtual void jumpIfNotEqual(unsigned size, Operand* a, Operand* b,
                              Operand* address)
  {
    assert(&c, static_cast<Value*>(a)->type == ValueGeneral
           and static_cast<Value*>(b)->type == ValueGeneral);

    appendBranch(&c, JumpIfNotEqual, size, static_cast<Value*>(a),
                 static_cast<Value*>(b), static_cast<Value*>(address));
  }

  virtual void jumpIfLess(unsigned size, Operand* a, Operand* b,
                          Operand* address)
  {
    assert(&c, static_cast<Value*>(a)->type == ValueGeneral
           and static_cast<Value*>(b)->type == ValueGeneral);

    appendBranch(&c, JumpIfLess, size, static_cast<Value*>(a),
                 static_cast<Value*>(b), static_cast<Value*>(address));
  }

  virtual void jumpIfGreater(unsigned size, Operand* a, Operand* b,
                             Operand* address)
  {
    assert(&c, static_cast<Value*>(a)->type == ValueGeneral
           and static_cast<Value*>(b)->type == ValueGeneral);

    appendBranch(&c, JumpIfGreater, size, static_cast<Value*>(a),
                 static_cast<Value*>(b), static_cast<Value*>(address));
  }

  virtual void jumpIfLessOrEqual(unsigned size, Operand* a, Operand* b,
                                 Operand* address)
  {
    assert(&c, static_cast<Value*>(a)->type == ValueGeneral
           and static_cast<Value*>(b)->type == ValueGeneral);

    appendBranch(&c, JumpIfLessOrEqual, size, static_cast<Value*>(a),
                 static_cast<Value*>(b), static_cast<Value*>(address));
  }

  virtual void jumpIfGreaterOrEqual(unsigned size, Operand* a, Operand* b,
                                    Operand* address)
  {
    assert(&c, static_cast<Value*>(a)->type == ValueGeneral
           and static_cast<Value*>(b)->type == ValueGeneral);

    appendBranch(&c, JumpIfGreaterOrEqual, size, static_cast<Value*>(a),
                 static_cast<Value*>(b), static_cast<Value*>(address));
  }

  virtual void jumpIfFloatEqual(unsigned size, Operand* a, Operand* b,
                           Operand* address)
  {
    assert(&c, static_cast<Value*>(a)->type == ValueFloat
           and static_cast<Value*>(b)->type == ValueFloat);

    appendBranch(&c, JumpIfFloatEqual, size, static_cast<Value*>(a),
                 static_cast<Value*>(b), static_cast<Value*>(address));
  }

  virtual void jumpIfFloatNotEqual(unsigned size, Operand* a, Operand* b,
                                   Operand* address)
  {
    assert(&c, static_cast<Value*>(a)->type == ValueFloat
           and static_cast<Value*>(b)->type == ValueFloat);

    appendBranch(&c, JumpIfFloatNotEqual, size, static_cast<Value*>(a),
                 static_cast<Value*>(b), static_cast<Value*>(address));
  }

  virtual void jumpIfFloatLess(unsigned size, Operand* a, Operand* b,
                               Operand* address)
  {
    assert(&c, static_cast<Value*>(a)->type == ValueFloat
           and static_cast<Value*>(b)->type == ValueFloat);

    appendBranch(&c, JumpIfFloatLess, size, static_cast<Value*>(a),
                 static_cast<Value*>(b), static_cast<Value*>(address));
  }

  virtual void jumpIfFloatGreater(unsigned size, Operand* a, Operand* b,
                                  Operand* address)
  {
    assert(&c, static_cast<Value*>(a)->type == ValueFloat
           and static_cast<Value*>(b)->type == ValueFloat);

    appendBranch(&c, JumpIfFloatGreater, size, static_cast<Value*>(a),
                 static_cast<Value*>(b), static_cast<Value*>(address));
  }

  virtual void jumpIfFloatLessOrEqual(unsigned size, Operand* a, Operand* b,
                                 Operand* address)
  {
    assert(&c, static_cast<Value*>(a)->type == ValueFloat
           and static_cast<Value*>(b)->type == ValueFloat);

    appendBranch(&c, JumpIfFloatLessOrEqual, size, static_cast<Value*>(a),
                 static_cast<Value*>(b), static_cast<Value*>(address));
  }

  virtual void jumpIfFloatGreaterOrEqual(unsigned size, Operand* a, Operand* b,
                                    Operand* address)
  {
    assert(&c, static_cast<Value*>(a)->type == ValueFloat
           and static_cast<Value*>(b)->type == ValueFloat);

    appendBranch(&c, JumpIfFloatGreaterOrEqual, size, static_cast<Value*>(a),
                 static_cast<Value*>(b), static_cast<Value*>(address));
  }

  virtual void jumpIfFloatLessOrUnordered(unsigned size, Operand* a,
                                          Operand* b, Operand* address)
  {
    assert(&c, static_cast<Value*>(a)->type == ValueFloat
           and static_cast<Value*>(b)->type == ValueFloat);

    appendBranch(&c, JumpIfFloatLessOrUnordered, size, static_cast<Value*>(a),
                 static_cast<Value*>(b), static_cast<Value*>(address));
  }

  virtual void jumpIfFloatGreaterOrUnordered(unsigned size, Operand* a,
                                             Operand* b, Operand* address)
  {
    assert(&c, static_cast<Value*>(a)->type == ValueFloat
           and static_cast<Value*>(b)->type == ValueFloat);

    appendBranch(&c, JumpIfFloatGreaterOrUnordered, size,
                 static_cast<Value*>(a), static_cast<Value*>(b),
                 static_cast<Value*>(address));
  }

  virtual void jumpIfFloatLessOrEqualOrUnordered(unsigned size, Operand* a,
                                                 Operand* b, Operand* address)
  {
    assert(&c, static_cast<Value*>(a)->type == ValueFloat
           and static_cast<Value*>(b)->type == ValueFloat);

    appendBranch(&c, JumpIfFloatLessOrEqualOrUnordered, size,
                 static_cast<Value*>(a), static_cast<Value*>(b),
                 static_cast<Value*>(address));
  }

  virtual void jumpIfFloatGreaterOrEqualOrUnordered(unsigned size, Operand* a,
                                                    Operand* b,
                                                    Operand* address)
  {
    assert(&c, static_cast<Value*>(a)->type == ValueFloat
           and static_cast<Value*>(b)->type == ValueFloat);

    appendBranch(&c, JumpIfFloatGreaterOrEqualOrUnordered, size,
                 static_cast<Value*>(a), static_cast<Value*>(b),
                 static_cast<Value*>(address));
  }

  virtual void jmp(Operand* address) {
    appendJump(&c, Jump, static_cast<Value*>(address));
  }

  virtual void exit(Operand* address) {
    appendJump(&c, Jump, static_cast<Value*>(address), true);
  }

  virtual Operand* add(unsigned size, Operand* a, Operand* b) {
    assert(&c, static_cast<Value*>(a)->type == ValueGeneral
           and static_cast<Value*>(b)->type == ValueGeneral);
    Value* result = value(&c, ValueGeneral);
    appendCombine(&c, Add, size, static_cast<Value*>(a),
                  size, static_cast<Value*>(b), size, result);
    return result;
  }

  virtual Operand* sub(unsigned size, Operand* a, Operand* b) {
    assert(&c, static_cast<Value*>(a)->type == ValueGeneral
           and static_cast<Value*>(b)->type == ValueGeneral);
    Value* result = value(&c, ValueGeneral);
    appendCombine(&c, Subtract, size, static_cast<Value*>(a),
                  size, static_cast<Value*>(b), size, result);
    return result;
  }

  virtual Operand* mul(unsigned size, Operand* a, Operand* b) {
    assert(&c, static_cast<Value*>(a)->type == ValueGeneral
           and static_cast<Value*>(b)->type == ValueGeneral);
    Value* result = value(&c, ValueGeneral);
    appendCombine(&c, Multiply, size, static_cast<Value*>(a),
                  size, static_cast<Value*>(b), size, result);
    return result;
  }

  virtual Operand* div(unsigned size, Operand* a, Operand* b)  {
    assert(&c, static_cast<Value*>(a)->type == ValueGeneral
           and static_cast<Value*>(b)->type == ValueGeneral);
    Value* result = value(&c, ValueGeneral);
    appendCombine(&c, Divide, size, static_cast<Value*>(a),
                  size, static_cast<Value*>(b), size, result);
    return result;
  }

  virtual Operand* rem(unsigned size, Operand* a, Operand* b) {
    assert(&c, static_cast<Value*>(a)->type == ValueGeneral
           and static_cast<Value*>(b)->type == ValueGeneral);
    Value* result = value(&c, ValueGeneral);
    appendCombine(&c, Remainder, size, static_cast<Value*>(a),
                  size, static_cast<Value*>(b), size, result);
    return result;
  }

  virtual Operand* fadd(unsigned size, Operand* a, Operand* b) {
    assert(&c, static_cast<Value*>(a)->type == ValueFloat
           and static_cast<Value*>(b)->type == ValueFloat);
    Value* result = value(&c, ValueFloat);
    static_cast<Value*>(a)->type = static_cast<Value*>(b)->type = ValueFloat;
    appendCombine(&c, FloatAdd, size, static_cast<Value*>(a),
                  size, static_cast<Value*>(b), size, result);
    return result;
  }

  virtual Operand* fsub(unsigned size, Operand* a, Operand* b) {
    assert(&c, static_cast<Value*>(a)->type == ValueFloat
           and static_cast<Value*>(b)->type == ValueFloat);
    Value* result = value(&c, ValueFloat);
    static_cast<Value*>(a)->type = static_cast<Value*>(b)->type = ValueFloat;
    appendCombine(&c, FloatSubtract, size, static_cast<Value*>(a),
                  size, static_cast<Value*>(b), size, result);
    return result;
  }

  virtual Operand* fmul(unsigned size, Operand* a, Operand* b) {
    assert(&c, static_cast<Value*>(a)->type == ValueFloat
           and static_cast<Value*>(b)->type == ValueFloat);
    Value* result = value(&c, ValueFloat);
    static_cast<Value*>(a)->type = static_cast<Value*>(b)->type = ValueFloat;
    appendCombine(&c, FloatMultiply, size, static_cast<Value*>(a),
                  size, static_cast<Value*>(b), size, result);
    return result;
  }

  virtual Operand* fdiv(unsigned size, Operand* a, Operand* b)  {
    assert(&c, static_cast<Value*>(a)->type == ValueFloat
           and static_cast<Value*>(b)->type == ValueFloat);
    Value* result = value(&c, ValueFloat);
    appendCombine(&c, FloatDivide, size, static_cast<Value*>(a),
                  size, static_cast<Value*>(b), size, result);
    return result;
  }

  virtual Operand* frem(unsigned size, Operand* a, Operand* b) {
    assert(&c, static_cast<Value*>(a)->type == ValueFloat
           and static_cast<Value*>(b)->type == ValueFloat);
    Value* result = value(&c, ValueFloat);
    appendCombine(&c, FloatRemainder, size, static_cast<Value*>(a),
                  size, static_cast<Value*>(b), size, result);
    return result;
  }

  virtual Operand* shl(unsigned size, Operand* a, Operand* b) {
  	assert(&c, static_cast<Value*>(a)->type == ValueGeneral);
    Value* result = value(&c, ValueGeneral);
    appendCombine(&c, ShiftLeft, BytesPerWord, static_cast<Value*>(a),
                  size, static_cast<Value*>(b), size, result);
    return result;
  }

  virtual Operand* shr(unsigned size, Operand* a, Operand* b) {
  	assert(&c, static_cast<Value*>(a)->type == ValueGeneral);
    Value* result = value(&c, ValueGeneral);
    appendCombine(&c, ShiftRight, BytesPerWord, static_cast<Value*>(a),
                  size, static_cast<Value*>(b), size, result);
    return result;
  }

  virtual Operand* ushr(unsigned size, Operand* a, Operand* b) {
  	assert(&c, static_cast<Value*>(a)->type == ValueGeneral);
    Value* result = value(&c, ValueGeneral);
    appendCombine
      (&c, UnsignedShiftRight, BytesPerWord, static_cast<Value*>(a), size,
       static_cast<Value*>(b), size, result);
    return result;
  }

  virtual Operand* and_(unsigned size, Operand* a, Operand* b) {
  	assert(&c, static_cast<Value*>(a)->type == ValueGeneral);
    Value* result = value(&c, ValueGeneral);
    appendCombine(&c, And, size, static_cast<Value*>(a),
                  size, static_cast<Value*>(b), size, result);
    return result;
  }

  virtual Operand* or_(unsigned size, Operand* a, Operand* b) {
  	assert(&c, static_cast<Value*>(a)->type == ValueGeneral);
    Value* result = value(&c, ValueGeneral);
    appendCombine(&c, Or, size, static_cast<Value*>(a),
                  size, static_cast<Value*>(b), size, result);
    return result;
  }

  virtual Operand* xor_(unsigned size, Operand* a, Operand* b) {
  	assert(&c, static_cast<Value*>(a)->type == ValueGeneral);
    Value* result = value(&c, ValueGeneral);
    appendCombine(&c, Xor, size, static_cast<Value*>(a),
                  size, static_cast<Value*>(b), size, result);
    return result;
  }

  virtual Operand* neg(unsigned size, Operand* a) {
  	assert(&c, static_cast<Value*>(a)->type == ValueGeneral);
    Value* result = value(&c, ValueGeneral);
    appendTranslate(&c, Negate, size, static_cast<Value*>(a), size, result);
    return result;
  }

  virtual Operand* fneg(unsigned size, Operand* a) {
    assert(&c, static_cast<Value*>(a)->type == ValueFloat);
    Value* result = value(&c, ValueFloat);
    appendTranslate
      (&c, FloatNegate, size, static_cast<Value*>(a), size, result);
    return result;
  }

  virtual Operand* abs(unsigned size, Operand* a) {
  	assert(&c, static_cast<Value*>(a)->type == ValueGeneral);
    Value* result = value(&c, ValueGeneral);
    appendTranslate(&c, Absolute, size, static_cast<Value*>(a), size, result);
    return result;
  }

  virtual Operand* fabs(unsigned size, Operand* a) {
    assert(&c, static_cast<Value*>(a)->type == ValueFloat);
    Value* result = value(&c, ValueFloat);
    appendTranslate
      (&c, FloatAbsolute, size, static_cast<Value*>(a), size, result);
    return result;
  }

  virtual Operand* fsqrt(unsigned size, Operand* a) {
    assert(&c, static_cast<Value*>(a)->type == ValueFloat);
    Value* result = value(&c, ValueFloat);
    appendTranslate
      (&c, FloatSquareRoot, size, static_cast<Value*>(a), size, result);
    return result;
  }
  
  virtual Operand* f2f(unsigned aSize, unsigned resSize, Operand* a) {
    assert(&c, static_cast<Value*>(a)->type == ValueFloat);
    Value* result = value(&c, ValueFloat);
    appendTranslate
      (&c, Float2Float, aSize, static_cast<Value*>(a), resSize, result);
    return result;
  }
  
  virtual Operand* f2i(unsigned aSize, unsigned resSize, Operand* a) {
    assert(&c, static_cast<Value*>(a)->type == ValueFloat);
    Value* result = value(&c, ValueGeneral);
    appendTranslate
      (&c, Float2Int, aSize, static_cast<Value*>(a), resSize, result);
    return result;
  }
  
  virtual Operand* i2f(unsigned aSize, unsigned resSize, Operand* a) {
    assert(&c, static_cast<Value*>(a)->type == ValueGeneral);
    Value* result = value(&c, ValueFloat);
    appendTranslate
      (&c, Int2Float, aSize, static_cast<Value*>(a), resSize, result);
    return result;
  }

  virtual void loadBarrier() {
    appendBarrier(&c, LoadBarrier);
  }

  virtual void storeStoreBarrier() {
    appendBarrier(&c, StoreStoreBarrier);
  }

  virtual void storeLoadBarrier() {
    appendBarrier(&c, StoreLoadBarrier);
  }

  virtual unsigned compile() {
    return c.machineCodeSize = local::compile(&c);
  }

  virtual unsigned poolSize() {
    return c.constantCount * BytesPerWord;
  }

  virtual void writeTo(uint8_t* dst) {
    c.machineCode = dst;
    c.assembler->writeTo(dst);

    int i = 0;
    for (ConstantPoolNode* n = c.firstConstant; n; n = n->next) {
      intptr_t* target = reinterpret_cast<intptr_t*>
        (dst + pad(c.machineCodeSize) + i);

      if (n->promise->resolved()) {
        *target = n->promise->value();
      } else {
        class Listener: public Promise::Listener {
         public:
          Listener(intptr_t* target): target(target){ }

          virtual bool resolve(int64_t value, void** location) {
            *target = value;
            if (location) *location = target;
            return true;
          }

          intptr_t* target;
        };
        new (n->promise->listen(sizeof(Listener))) Listener(target);
      }

      i += BytesPerWord;
    }
  }

  virtual void dispose() {
    // ignore
  }

  Context c;
  local::Client client;
};

} // namespace local

} // namespace

namespace vm {

Compiler*
makeCompiler(System* system, Assembler* assembler, Zone* zone,
             Compiler::Client* client)
{
  return new (zone->allocate(sizeof(local::MyCompiler)))
    local::MyCompiler(system, assembler, zone, client);
}

} // namespace vm<|MERGE_RESOLUTION|>--- conflicted
+++ resolved
@@ -4887,26 +4887,16 @@
                         lengthOffset, NoRegister, 1);
       length.acquired = true;
 
-<<<<<<< HEAD
       CodePromise* nextPromise = codePromise
         (c, static_cast<Promise*>(0));
+
+      index->source->freeze(c, index);
 
       ConstantSite next(nextPromise);
       apply(c, JumpIfGreater, 4, index->source, index->source, 4, &length,
             &length, BytesPerWord, &next, &next);
-=======
-    index->source->freeze(c, index);
-
-    ConstantSite next(nextPromise);
-    apply(c, JumpIfGreater, 4, index->source, index->source, 4, &length,
-          &length, BytesPerWord, &next, &next);
-
-    index->source->thaw(c, index);
-
-    if (constant == 0) {
-      outOfBoundsPromise->offset = a->offset();
-    }
->>>>>>> 937b7a7d
+
+      index->source->thaw(c, index);
 
       if (constant == 0) {
         outOfBoundsPromise->offset = a->offset();
