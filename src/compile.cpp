--- conflicted
+++ resolved
@@ -1001,7 +1001,7 @@
       object pointer = makePointer(t, p);
       bc->constants = makeTriple(t, o, pointer, bc->constants);
 
-      return c->promiseConstant(p);
+      return c->promiseConstant(p, ObjectField);
     } else {
       context->objectPool = new
         (context->zone.allocate(sizeof(PoolElement)))
@@ -1219,11 +1219,11 @@
   }
 
   Compiler::Operand* addressOperand(Promise* p) {
-    return c->promiseConstant(addressPromise(p));
+    return c->promiseConstant(addressPromise(p), ObjectField);
   }
 
   Compiler::Operand* machineIp(unsigned logicalIp) {
-    return c->promiseConstant(c->machineIp(logicalIp));
+    return c->promiseConstant(c->machineIp(logicalIp), ObjectField);
   }
 
   void visitLogicalIp(unsigned ip) {
@@ -2398,13 +2398,14 @@
       TraceElement* trace = frame->trace(target, TraceElement::TailCall);
       Compiler::Operand* returnAddress = c->promiseConstant
         (new (frame->context->zone.allocate(sizeof(TraceElementPromise)))
-         TraceElementPromise(t->m->system, trace));;
+         TraceElementPromise(t->m->system, trace), ObjectField);;
 
       Compiler::Operand* result = c->stackCall
         (returnAddress,
          flags | Compiler::Aligned,
          trace,
          rSize,
+         methodReturnCode(t, target),
          methodParameterFootprint(t, target));
 
       c->store(BytesPerWord, returnAddress, BytesPerWord,
@@ -2412,25 +2413,26 @@
                          difference(&(t->tailAddress), t)));
 
       if (methodFlags(t, target) & ACC_NATIVE) {
-        c->exit(c->constant(nativeThunk(t)));
+        c->exit(c->constant(nativeThunk(t), ObjectField));
       } else {
-        c->exit(c->constant(defaultThunk(t)));
+        c->exit(c->constant(defaultThunk(t), ObjectField));
       }
 
       return result;
     } else {
       return c->stackCall
-        (c->constant(defaultThunk(t)),
+        (c->constant(defaultThunk(t), ObjectField),
          flags | Compiler::Aligned,
          frame->trace(target, 0),
          rSize,
+         methodReturnCode(t, target),
          methodParameterFootprint(t, target));
     }
   } else {
     Compiler::Operand* address =
       (addressPromise
-       ? c->promiseConstant(addressPromise)
-       : c->constant(methodAddress(t, target)));
+       ? c->promiseConstant(addressPromise, ObjectField)
+       : c->constant(methodAddress(t, target), ObjectField));
 
     return c->stackCall
       (address,
@@ -2438,6 +2440,7 @@
        tailCall ? 0 : frame->trace
        ((methodFlags(t, target) & ACC_NATIVE) ? target : 0, 0),
        rSize,
+       methodReturnCode(t, target),
        methodParameterFootprint(t, target));
   }
 }
@@ -2504,10 +2507,11 @@
       lock = loadLocal(frame->context, 1, savedTargetIndex(t, method));
     }
     
-    c->call(c->constant(function),
+    c->call(c->constant(function, ObjectField),
             0,
             frame->trace(0, 0),
             0,
+            VoidField,
             2, c->register_(t->arch->thread()), lock);
   }
 }
@@ -2668,10 +2672,11 @@
       frame->pushObject();
       
       c->call
-        (c->constant(getThunk(t, gcIfNecessaryThunk)),
+        (c->constant(getThunk(t, gcIfNecessaryThunk), ObjectField),
          0,
          frame->trace(0, 0),
          0,
+         VoidField,
          1, c->register_(t->arch->thread()));
     }
     
@@ -2707,35 +2712,41 @@
         frame->pushObject
           (c->load
            (BytesPerWord, BytesPerWord,
-            c->memory(array, ArrayBody, index, BytesPerWord), BytesPerWord));
+            c->memory(array, ObjectField, ArrayBody, index, BytesPerWord), BytesPerWord));
         break;
 
       case faload:
+        frame->pushInt
+          (c->load(4, 4, c->memory(array, FloatField, ArrayBody, index, 4), BytesPerWord));
+        break;
       case iaload:
         frame->pushInt
-          (c->load(4, 4, c->memory(array, ArrayBody, index, 4), BytesPerWord));
+          (c->load(4, 4, c->memory(array, IntField, ArrayBody, index, 4), BytesPerWord));
         break;
 
       case baload:
         frame->pushInt
-          (c->load(1, 1, c->memory(array, ArrayBody, index, 1), BytesPerWord));
+          (c->load(1, 1, c->memory(array, ByteField, ArrayBody, index, 1), BytesPerWord));
         break;
 
       case caload:
         frame->pushInt
-          (c->loadz(2, 2, c->memory(array, ArrayBody, index, 2),
+          (c->loadz(2, 2, c->memory(array, CharField, ArrayBody, index, 2),
                     BytesPerWord));
         break;
 
       case daload:
+        frame->pushLong
+          (c->load(8, 8, c->memory(array, DoubleField, ArrayBody, index, 8), 8));
+        break;
       case laload:
         frame->pushLong
-          (c->load(8, 8, c->memory(array, ArrayBody, index, 8), 8));
+          (c->load(8, 8, c->memory(array, LongField, ArrayBody, index, 8), 8));
         break;
 
       case saload:
         frame->pushInt
-          (c->load(2, 2, c->memory(array, ArrayBody, index, 2), BytesPerWord));
+          (c->load(2, 2, c->memory(array, ShortField, ArrayBody, index, 2), BytesPerWord));
         break;
       }
     } break;
@@ -2771,42 +2782,48 @@
       switch (instruction) {
       case aastore: {
         c->call
-          (c->constant(getThunk(t, setMaybeNullThunk)),
+          (c->constant(getThunk(t, setMaybeNullThunk), ObjectField),
            0,
            frame->trace(0, 0),
            0,
+           VoidField,
            4, c->register_(t->arch->thread()), array,
-           c->add(4, c->constant(ArrayBody),
-                  c->shl(4, c->constant(log(BytesPerWord)), index)),
+           c->add(4, c->constant(ArrayBody, ObjectField),
+                  c->shl(4, c->constant(log(BytesPerWord), ObjectField), index)),
            value);
       } break;
 
       case fastore:
+        c->store
+          (BytesPerWord, value, 4, c->memory(array, FloatField, ArrayBody, index, 4));
+        break;
       case iastore:
         c->store
-          (BytesPerWord, value, 4, c->memory(array, ArrayBody, index, 4));
+          (BytesPerWord, value, 4, c->memory(array, IntField, ArrayBody, index, 4));
         break;
 
       case bastore:
         c->store
-          (BytesPerWord, value, 1, c->memory(array, ArrayBody, index, 1));
+          (BytesPerWord, value, 1, c->memory(array, ByteField, ArrayBody, index, 1));
         break;
 
       case castore:
       case sastore:
         c->store
-          (BytesPerWord, value, 2, c->memory(array, ArrayBody, index, 2));
+          (BytesPerWord, value, 2, c->memory(array, ShortField, ArrayBody, index, 2));
         break;
 
       case dastore:
+        c->store(8, value, 8, c->memory(array, DoubleField, ArrayBody, index, 8));
+        break;
       case lastore:
-        c->store(8, value, 8, c->memory(array, ArrayBody, index, 8));
+        c->store(8, value, 8, c->memory(array, LongField, ArrayBody, index, 8));
         break;
       }
     } break;
 
     case aconst_null:
-      frame->pushObject(c->constant(0));
+      frame->pushObject(c->constant(0, ObjectField));
       break;
 
     case aload:
@@ -2839,10 +2856,11 @@
 
       frame->pushObject
         (c->call
-         (c->constant(getThunk(t, makeBlankObjectArrayThunk)),
+         (c->constant(getThunk(t, makeBlankObjectArrayThunk), ObjectField),
           0,
           frame->trace(0, 0),
           BytesPerWord,
+          ObjectField,
           3, c->register_(t->arch->thread()), frame->append(class_), length));
     } break;
 
@@ -2855,7 +2873,7 @@
       frame->pushInt
         (c->load
          (BytesPerWord, BytesPerWord,
-          c->memory(frame->popObject(), ArrayLength, 0, 1), BytesPerWord));
+          c->memory(frame->popObject(), IntField, ArrayLength, 0, 1), BytesPerWord));
     } break;
 
     case astore:
@@ -2881,16 +2899,17 @@
     case athrow: {
       Compiler::Operand* target = frame->popObject();
       c->call
-        (c->constant(getThunk(t, throw_Thunk)),
+        (c->constant(getThunk(t, throw_Thunk), ObjectField),
          Compiler::NoReturn,
          frame->trace(0, 0),
          0,
+         VoidField,
          2, c->register_(t->arch->thread()), target);
     } return;
 
     case bipush:
       frame->pushInt
-        (c->constant(static_cast<int8_t>(codeBody(t, code, ip++))));
+        (c->constant(static_cast<int8_t>(codeBody(t, code, ip++)), IntField));
       break;
 
     case checkcast: {
@@ -2902,10 +2921,11 @@
       Compiler::Operand* instance = c->peek(1, 0);
 
       c->call
-        (c->constant(getThunk(t, checkCastThunk)),
+        (c->constant(getThunk(t, checkCastThunk), ObjectField),
          0,
          frame->trace(0, 0),
          0,
+         VoidField,
          3, c->register_(t->arch->thread()), frame->append(class_), instance);
     } break;
 
@@ -2938,8 +2958,8 @@
       } else {
         frame->pushInt
           (c->call
-           (c->constant(getThunk(t, compareDoublesGThunk)),
-            0, 0, 4, 4,
+           (c->constant(getThunk(t, compareDoublesGThunk), ObjectField),
+            0, 0, 4, IntField, 4,
             static_cast<Compiler::Operand*>(0), a,
             static_cast<Compiler::Operand*>(0), b));
       }
@@ -2955,19 +2975,19 @@
       } else {
         frame->pushInt
           (c->call
-           (c->constant(getThunk(t, compareDoublesLThunk)),
-            0, 0, 4, 4,
+           (c->constant(getThunk(t, compareDoublesLThunk), ObjectField),
+            0, 0, 4, IntField, 4,
             static_cast<Compiler::Operand*>(0), a,
             static_cast<Compiler::Operand*>(0), b));
       }
     } break;
 
     case dconst_0:
-      frame->pushLong(c->constant(doubleToBits(0.0)));
+      frame->pushLong(c->constant(doubleToBits(0.0), DoubleField));
       break;
       
     case dconst_1:
-      frame->pushLong(c->constant(doubleToBits(1.0)));
+      frame->pushLong(c->constant(doubleToBits(1.0), DoubleField));
       break;
 
     case ddiv: {
@@ -3055,8 +3075,8 @@
       } else {
         frame->pushInt
           (c->call
-           (c->constant(getThunk(t, compareFloatsGThunk)),
-            0, 0, 4, 2, a, b));
+           (c->constant(getThunk(t, compareFloatsGThunk), ObjectField),
+            0, 0, 4, IntField, 2, a, b));
       }
     } break;
 
@@ -3070,21 +3090,21 @@
       } else {
         frame->pushInt
           (c->call
-           (c->constant(getThunk(t, compareFloatsLThunk)),
-            0, 0, 4, 2, a, b));
+           (c->constant(getThunk(t, compareFloatsLThunk), ObjectField),
+            0, 0, 4, IntField, 2, a, b));
       }
     } break;
 
     case fconst_0:
-      frame->pushInt(c->constant(floatToBits(0.0)));
+      frame->pushInt(c->constant(floatToBits(0.0), FloatField));
       break;
       
     case fconst_1:
-      frame->pushInt(c->constant(floatToBits(1.0)));
+      frame->pushInt(c->constant(floatToBits(1.0), FloatField));
       break;
       
     case fconst_2:
-      frame->pushInt(c->constant(floatToBits(2.0)));
+      frame->pushInt(c->constant(floatToBits(2.0), FloatField));
       break;
 
     case fdiv: {
@@ -3135,10 +3155,11 @@
             and classNeedsInit(t, fieldClass(t, field)))
         {
           c->call
-            (c->constant(getThunk(t, tryInitClassThunk)),
+            (c->constant(getThunk(t, tryInitClassThunk), ObjectField),
              0,
              frame->trace(0, 0),
              0,
+             VoidField,
              2, c->register_(t->arch->thread()),
              frame->append(fieldClass(t, field)));
         }
@@ -3164,8 +3185,8 @@
         fieldOperand = frame->append(field);
 
         c->call
-          (c->constant(getThunk(t, acquireMonitorForObjectThunk)),
-           0, frame->trace(0, 0), 0, 2, c->register_(t->arch->thread()),
+          (c->constant(getThunk(t, acquireMonitorForObjectThunk), ObjectField),
+           0, frame->trace(0, 0), 0, VoidField, 2, c->register_(t->arch->thread()),
            fieldOperand);
       }
 
@@ -3173,40 +3194,40 @@
       case ByteField:
       case BooleanField:
         frame->pushInt
-          (c->load(1, 1, c->memory(table, fieldOffset(t, field), 0, 1),
+          (c->load(1, 1, c->memory(table, fieldCode(t, field), fieldOffset(t, field), 0, 1),
                    BytesPerWord));
         break;
 
       case CharField:
         frame->pushInt
-          (c->loadz(2, 2, c->memory(table, fieldOffset(t, field), 0, 1),
+          (c->loadz(2, 2, c->memory(table, fieldCode(t, field), fieldOffset(t, field), 0, 1),
                     BytesPerWord));
         break;
 
       case ShortField:
         frame->pushInt
-          (c->load(2, 2, c->memory(table, fieldOffset(t, field), 0, 1),
+          (c->load(2, 2, c->memory(table, fieldCode(t, field), fieldOffset(t, field), 0, 1),
                    BytesPerWord));
         break;
 
       case FloatField:
       case IntField:
         frame->pushInt
-          (c->load(4, 4, c->memory(table, fieldOffset(t, field), 0, 1),
+          (c->load(4, 4, c->memory(table, fieldCode(t, field), fieldOffset(t, field), 0, 1),
                    BytesPerWord));
         break;
 
       case DoubleField:
       case LongField:
         frame->pushLong
-          (c->load(8, 8, c->memory(table, fieldOffset(t, field), 0, 1), 8));
+          (c->load(8, 8, c->memory(table, fieldCode(t, field), fieldOffset(t, field), 0, 1), 8));
         break;
 
       case ObjectField:
         frame->pushObject
           (c->load
            (BytesPerWord, BytesPerWord,
-            c->memory(table, fieldOffset(t, field), 0, 1), BytesPerWord));
+            c->memory(table, fieldCode(t, field), fieldOffset(t, field), 0, 1), BytesPerWord));
         break;
 
       default:
@@ -3219,8 +3240,8 @@
                  or fieldCode(t, field) == LongField))
         {
           c->call
-            (c->constant(getThunk(t, releaseMonitorForObjectThunk)),
-             0, frame->trace(0, 0), 0, 2, c->register_(t->arch->thread()),
+            (c->constant(getThunk(t, releaseMonitorForObjectThunk), ObjectField),
+             0, frame->trace(0, 0), 0, VoidField, 2, c->register_(t->arch->thread()),
              fieldOperand);
         } else {
           c->loadBarrier();
@@ -3283,31 +3304,31 @@
     } break;
 
     case iconst_m1:
-      frame->pushInt(c->constant(-1));
+      frame->pushInt(c->constant(-1, IntField));
       break;
 
     case iconst_0:
-      frame->pushInt(c->constant(0));
+      frame->pushInt(c->constant(0, IntField));
       break;
 
     case iconst_1:
-      frame->pushInt(c->constant(1));
+      frame->pushInt(c->constant(1, IntField));
       break;
 
     case iconst_2:
-      frame->pushInt(c->constant(2));
+      frame->pushInt(c->constant(2, IntField));
       break;
 
     case iconst_3:
-      frame->pushInt(c->constant(3));
+      frame->pushInt(c->constant(3, IntField));
       break;
 
     case iconst_4:
-      frame->pushInt(c->constant(4));
+      frame->pushInt(c->constant(4, IntField));
       break;
 
     case iconst_5:
-      frame->pushInt(c->constant(5));
+      frame->pushInt(c->constant(5, IntField));
       break;
 
     case idiv: {
@@ -3390,46 +3411,66 @@
       Compiler::Operand* target = frame->machineIp(newIp);
       Compiler::Operand* cont = frame->machineIp(ip);
 
-      if(lastFcmpl != 1 && lastFcmpg != 1) {
+      if (lastFcmpl != 1 && lastFcmpg != 1) {
         Compiler::Operand* a = frame->popInt();
-        c->cmp(4, c->constant(0), a);
+        c->cmp(4, c->constant(0, IntField), a);
       }
       switch (instruction) {
       case ifeq:
-        if(lastFcmpl == 1 || lastFcmpg == 1) {
-          c->juo(cont);
+        if (lastFcmpl == 1 || lastFcmpg == 1) {
+          c->fjuo(cont);
+          c->fje(target);
+        } else {
+          c->je(target);
         }
-        c->je(target);
         break;
       case ifne:
-        if(lastFcmpl == 1 || lastFcmpg == 1) {
-          c->juo(cont);
+        if (lastFcmpl == 1 || lastFcmpg == 1) {
+          c->fjuo(cont);
+          c->fjne(target);
+        } else {
+          c->jne(target);
         }
-        c->jne(target);
         break;
       case ifgt:
-        if(lastFcmpl == 1) {
-          c->juo(cont);
+        if (lastFcmpl == 1) {
+          c->fjuo(cont);
+          c->fjg(target);
+        } else if (lastFcmpg == 1) {
+          c->fjg(target);
+        } else {
+          c->jg(target);
         }
-        c->jg(target);
         break;
       case ifge:
-        if(lastFcmpl == 1) {
-          c->juo(cont);
+        if (lastFcmpl == 1) {
+          c->fjuo(cont);
+          c->fjge(target);
+        } else if (lastFcmpg == 1) {
+          c->fjge(target);
+        } else {
+          c->jge(target);
         }
-        c->jge(target);
         break;
       case iflt:
-        if(lastFcmpg == 1) {
-          c->juo(cont);
+        if (lastFcmpg == 1) {
+          c->fjuo(cont);
+          c->fjl(target);
+        } else if (lastFcmpl == 1) {
+          c->fjl(target);
+        } else {
+          c->jl(target);
         }
-        c->jl(target);
         break;
       case ifle:
         if(lastFcmpg == 1) {
-          c->juo(cont);
+          c->fjuo(cont);
+          c->fjle(target);
+        } else if (lastFcmpl == 1) {
+          c->fjle(target);
+        } else {
+          c->jle(target);
         }
-        c->jle(target);
         break;
       }
 
@@ -3446,7 +3487,7 @@
       Compiler::Operand* a = frame->popObject();
       Compiler::Operand* target = frame->machineIp(newIp);
 
-      c->cmp(BytesPerWord, c->constant(0), a);
+      c->cmp(BytesPerWord, c->constant(0, ObjectField), a);
       if (instruction == ifnull) {
         c->je(target);
       } else {
@@ -3463,7 +3504,7 @@
 
       storeLocal
         (context, 1,
-         c->add(4, c->constant(count), loadLocal(context, 1, index)),
+         c->add(4, c->constant(count, IntField), loadLocal(context, 1, index)),
          index);
     } break;
 
@@ -3510,8 +3551,8 @@
 
       frame->pushInt
         (c->call
-         (c->constant(getThunk(t, instanceOf64Thunk)),
-          0, 0, 4,
+         (c->constant(getThunk(t, instanceOf64Thunk), ObjectField),
+          0, 0, 4, IntField,
           3, c->register_(t->arch->thread()), frame->append(class_),
           frame->popObject()));
     } break;
@@ -3534,15 +3575,17 @@
       Compiler::Operand* result = c->stackCall
         (c->call
          (c->constant
-          (getThunk(t, findInterfaceMethodFromInstanceThunk)),
+          (getThunk(t, findInterfaceMethodFromInstanceThunk), ObjectField),
           0,
           frame->trace(0, 0),
           BytesPerWord,
+          ObjectField,
           3, c->register_(t->arch->thread()), frame->append(target),
           c->peek(1, instance)),
          0,
          frame->trace(0, 0),
          rSize,
+         methodReturnCode(t, target),
          parameterFootprint);
 
       frame->pop(parameterFootprint);
@@ -3554,7 +3597,6 @@
 
     case invokespecial: {
       uint16_t index = codeReadInt16(t, code, ip);
-
       object target = resolveMethod(t, codePool(t, code), index - 1);
       if (UNLIKELY(t->exception)) return;
 
@@ -3577,51 +3619,46 @@
       if (UNLIKELY(t->exception)) return;
 
       assert(t, methodFlags(t, target) & ACC_STATIC);
-<<<<<<< HEAD
+
+      bool usedIntrinsic = false;
       int params = methodParameterCount(t, target);
-      if(params == 1) {//TODO: Get number of method params
+      if (params == 1) {//TODO: Get number of method params
       	BinaryOperation op = t->arch->hasBinaryIntrinsic(t, target);
-      	if(op != NoBinaryOperation) {
-      	  if(DebugIntrinsics) {
+      	if (op != NoBinaryOperation) {
+      	  if (DebugIntrinsics) {
       	    fprintf(stderr, "Using binary intrinsic %i.\n", op);
       	  }
 		  int opSize = methodParameterFootprint(t, target) * BytesPerWord;
 		  int resSize = resultSize(t, methodReturnCode(t, target));
 		  Compiler::Operand* param;
-		  if(opSize == 4) {
+		  if (opSize == 4) {
 		    param = frame->popInt();
 		  } else {
 		    param = frame->popLong();
 		  }
-		  if(resSize == 4) {
-		    frame->pushInt(c->operation(op, opSize, resSize, param));
+		  Compiler::Operand* operand = c->operation(op, opSize, resSize, methodReturnCode(t, target), param);
+		  if (resSize == 4) {
+		    frame->pushInt(operand);
 		  } else {
-		    frame->pushLong(c->operation(op, opSize, resSize, param));
+		    frame->pushLong(operand);
 		  }
-      	} else {
-          compileDirectInvoke(t, frame, target);
+		  usedIntrinsic = true;
       	}
-      } else if(params == 2) { //TODO: Get number of method params
+      } else if (params == 2) { //TODO: Get number of method params
       	TernaryOperation op = t->arch->hasTernaryIntrinsic(t, target);
-      	if(op != NoTernaryOperation) {
-      	  if(DebugIntrinsics) {
+      	if (op != NoTernaryOperation) {
+      	  if (DebugIntrinsics) {
       	    fprintf(stderr, "Could use ternary intrinsic %i.\n", op);
       	  }
       	  //int aSize, bSize;
 		  //int resSize = resultSize(t, methodReturnCode(t, target));
-          compileDirectInvoke(t, frame, target); //TODO: use intrinsic
-      	} else {
-          compileDirectInvoke(t, frame, target);
+          //TODO: use intrinsic
       	}
-      } else {
-        compileDirectInvoke(t, frame, target);
-      }
-=======
-
-      bool tailCall = isTailCall(t, code, ip, context->method, target);
-
-      compileDirectInvoke(t, frame, target, tailCall);
->>>>>>> 0c36b7b3
+      }
+      if (!usedIntrinsic) {
+        bool tailCall = isTailCall(t, code, ip, context->method, target);
+        compileDirectInvoke(t, frame, target, tailCall);
+      }
     } break;
 
     case invokevirtual: {
@@ -3645,11 +3682,12 @@
       Compiler::Operand* result = c->stackCall
         (c->memory
          (c->and_
-          (BytesPerWord, c->constant(PointerMask),
-           c->memory(instance, 0, 0, 1)), offset, 0, 1),
+          (BytesPerWord, c->constant(PointerMask, ObjectField),
+           c->memory(instance, ObjectField, 0, 0, 1)), ObjectField, offset, 0, 1),
          tailCall ? Compiler::TailJump : 0,
          frame->trace(0, 0),
          rSize,
+         methodReturnCode(t, target),
          parameterFootprint);
 
       frame->pop(parameterFootprint);
@@ -3791,11 +3829,11 @@
     } break;
 
     case lconst_0:
-      frame->pushLong(c->constant(0));
+      frame->pushLong(c->constant(0, LongField));
       break;
 
     case lconst_1:
-      frame->pushLong(c->constant(1));
+      frame->pushLong(c->constant(1, LongField));
       break;
 
     case ldc:
@@ -3823,7 +3861,7 @@
           frame->pushObject(frame->append(v));
         }
       } else {
-        frame->pushInt(c->constant(singletonValue(t, pool, index - 1)));
+        frame->pushInt(c->constant(singletonValue(t, pool, index - 1), singletonIsFloat(t, pool, index - 1) ? FloatField : IntField));
       }
     } break;
 
@@ -3834,7 +3872,7 @@
 
       uint64_t v;
       memcpy(&v, &singletonValue(t, pool, index - 1), 8);
-      frame->pushLong(c->constant(v));
+      frame->pushLong(c->constant(v, singletonIsFloat(t, pool, index - 1) ? FloatField : IntField));
     } break;
 
     case ldiv_: {
@@ -3913,9 +3951,9 @@
 
       c->jmp
         (c->call
-         (c->constant(getThunk(t, lookUpAddressThunk)),
-          0, 0, BytesPerWord,
-          4, key, start, c->constant(pairCount), default_));
+         (c->constant(getThunk(t, lookUpAddressThunk), ObjectField),
+          0, 0, BytesPerWord, ObjectField,
+          4, key, start, c->constant(pairCount, IntField), default_));
 
       Compiler::State* state = c->saveState();
 
@@ -4005,15 +4043,15 @@
     case monitorenter: {
       Compiler::Operand* target = frame->popObject();
       c->call
-        (c->constant(getThunk(t, acquireMonitorForObjectThunk)),
-         0, frame->trace(0, 0), 0, 2, c->register_(t->arch->thread()), target);
+        (c->constant(getThunk(t, acquireMonitorForObjectThunk), ObjectField),
+         0, frame->trace(0, 0), 0, VoidField, 2, c->register_(t->arch->thread()), target);
     } break;
 
     case monitorexit: {
       Compiler::Operand* target = frame->popObject();
       c->call
-        (c->constant(getThunk(t, releaseMonitorForObjectThunk)),
-         0, frame->trace(0, 0), 0, 2, c->register_(t->arch->thread()), target);
+        (c->constant(getThunk(t, releaseMonitorForObjectThunk), ObjectField),
+         0, frame->trace(0, 0), 0, VoidField, 2, c->register_(t->arch->thread()), target);
     } break;
 
     case multianewarray: {
@@ -4030,12 +4068,13 @@
         + t->arch->frameReturnAddressSize();
 
       Compiler::Operand* result = c->call
-        (c->constant(getThunk(t, makeMultidimensionalArrayThunk)),
+        (c->constant(getThunk(t, makeMultidimensionalArrayThunk), ObjectField),
          0,
          frame->trace(0, 0),
          BytesPerWord,
+         ObjectField,
          4, c->register_(t->arch->thread()), frame->append(class_),
-         c->constant(dimensions), c->constant(offset));
+         c->constant(dimensions, IntField), c->constant(offset, IntField));
 
       frame->pop(dimensions);
       frame->pushObject(result);
@@ -4050,18 +4089,20 @@
       if (classVmFlags(t, class_) & (WeakReferenceFlag | HasFinalizerFlag)) {
         frame->pushObject
           (c->call
-           (c->constant(getThunk(t, makeNewGeneral64Thunk)),
+           (c->constant(getThunk(t, makeNewGeneral64Thunk), ObjectField),
             0,
             frame->trace(0, 0),
             BytesPerWord,
+            ObjectField,
             2, c->register_(t->arch->thread()), frame->append(class_)));
       } else {
         frame->pushObject
           (c->call
-           (c->constant(getThunk(t, makeNew64Thunk)),
+           (c->constant(getThunk(t, makeNew64Thunk), ObjectField),
             0,
             frame->trace(0, 0),
             BytesPerWord,
+            ObjectField,
             2, c->register_(t->arch->thread()), frame->append(class_)));
       }
     } break;
@@ -4073,11 +4114,12 @@
 
       frame->pushObject
         (c->call
-         (c->constant(getThunk(t, makeBlankArrayThunk)),
+         (c->constant(getThunk(t, makeBlankArrayThunk), ObjectField),
           0,
           frame->trace(0, 0),
           BytesPerWord,
-          3, c->register_(t->arch->thread()), c->constant(type), length));
+          ObjectField,
+          3, c->register_(t->arch->thread()), c->constant(type, ObjectField), length));
     } break;
 
     case nop: break;
@@ -4106,10 +4148,11 @@
             and classNeedsInit(t, fieldClass(t, field)))
         {
           c->call
-            (c->constant(getThunk(t, tryInitClassThunk)),
+            (c->constant(getThunk(t, tryInitClassThunk), ObjectField),
              0,
              frame->trace(0, 0),
              0,
+             VoidField,
              2, c->register_(t->arch->thread()),
              frame->append(fieldClass(t, field)));
         }
@@ -4164,8 +4207,8 @@
           fieldOperand = frame->append(field);
 
           c->call
-            (c->constant(getThunk(t, acquireMonitorForObjectThunk)),
-             0, frame->trace(0, 0), 0, 2, c->register_(t->arch->thread()),
+            (c->constant(getThunk(t, acquireMonitorForObjectThunk), ObjectField),
+             0, frame->trace(0, 0), 0, VoidField, 2, c->register_(t->arch->thread()),
              fieldOperand);
         } else {
           c->storeStoreBarrier();
@@ -4176,41 +4219,42 @@
       case ByteField:
       case BooleanField:
         c->store(BytesPerWord, value, 1,
-                 c->memory(table, fieldOffset(t, field), 0, 1));
+                 c->memory(table, fieldCode(t, field), fieldOffset(t, field), 0, 1));
         break;
 
       case CharField:
       case ShortField:
         c->store(BytesPerWord, value, 2,
-                 c->memory(table, fieldOffset(t, field), 0, 1));
+                 c->memory(table, fieldCode(t, field), fieldOffset(t, field), 0, 1));
         break;
             
       case FloatField:
       case IntField:
         c->store(BytesPerWord, value, 4,
-                 c->memory(table, fieldOffset(t, field), 0, 1));
+                 c->memory(table, fieldCode(t, field), fieldOffset(t, field), 0, 1));
         break;
 
       case DoubleField:
       case LongField:
-        c->store(8, value, 8, c->memory(table, fieldOffset(t, field), 0, 1));
+        c->store(8, value, 8, c->memory(table, fieldCode(t, field), fieldOffset(t, field), 0, 1));
         break;
 
       case ObjectField:
         if (instruction == putfield) {
           c->call
-            (c->constant(getThunk(t, setMaybeNullThunk)),
+            (c->constant(getThunk(t, setMaybeNullThunk), ObjectField),
              0,
              frame->trace(0, 0),
              0,
+             VoidField,
              4, c->register_(t->arch->thread()), table,
-             c->constant(fieldOffset(t, field)), value);
+             c->constant(fieldOffset(t, field), IntField), value);
         } else {
           c->call
-            (c->constant(getThunk(t, setThunk)),
-             0, 0, 0,
+            (c->constant(getThunk(t, setThunk), ObjectField),
+             0, 0, 0, VoidField,
              4, c->register_(t->arch->thread()), table,
-             c->constant(fieldOffset(t, field)), value);
+             c->constant(fieldOffset(t, field), IntField), value);
         }
         break;
 
@@ -4223,8 +4267,8 @@
                  or fieldCode(t, field) == LongField))
         {
           c->call
-            (c->constant(getThunk(t, releaseMonitorForObjectThunk)),
-             0, frame->trace(0, 0), 0, 2, c->register_(t->arch->thread()),
+            (c->constant(getThunk(t, releaseMonitorForObjectThunk), ObjectField),
+             0, frame->trace(0, 0), 0, VoidField, 2, c->register_(t->arch->thread()),
              fieldOperand);
         } else {
           c->storeLoadBarrier();
@@ -4250,7 +4294,7 @@
 
     case sipush:
       frame->pushInt
-        (c->constant(static_cast<int16_t>(codeReadInt16(t, code, ip))));
+        (c->constant(static_cast<int16_t>(codeReadInt16(t, code, ip)), IntField));
       break;
 
     case swap:
@@ -4287,14 +4331,14 @@
 
       Compiler::Operand* key = frame->popInt();
       
-      c->cmp(4, c->constant(bottom), key);
+      c->cmp(4, c->constant(bottom, IntField), key);
       c->jl(frame->machineIp(defaultIp));
 
       c->save(1, key);
 
       saveStateAndCompile(t, frame, defaultIp);
 
-      c->cmp(4, c->constant(top), key);
+      c->cmp(4, c->constant(top, IntField), key);
       c->jg(frame->machineIp(defaultIp));
 
       c->save(1, key);
@@ -4302,10 +4346,10 @@
       saveStateAndCompile(t, frame, defaultIp);
 
       Compiler::Operand* normalizedKey
-        = (bottom ? c->sub(4, c->constant(bottom), key) : key);
+        = (bottom ? c->sub(4, c->constant(bottom, IntField), key) : key);
 
       c->jmp(c->load(BytesPerWord, BytesPerWord,
-                     c->memory(start, 0, normalizedKey, BytesPerWord),
+                     c->memory(start, ObjectField, 0, normalizedKey, BytesPerWord),
                      BytesPerWord));
 
       Compiler::State* state = c->saveState();
@@ -4336,7 +4380,7 @@
 
         storeLocal
           (context, 1,
-           c->add(4, c->constant(count), loadLocal(context, 1, index)),
+           c->add(4, c->constant(count, IntField), loadLocal(context, 1, index)),
            index);
       } break;
 
@@ -5109,11 +5153,11 @@
       strcmp
       (reinterpret_cast<const char*>
        (&byteArrayBody(t, className(t, methodClass(t, context->method)), 0)),
-       "java/lang/Throwable") == 0 and
+       "java/io/FileOutputStream") == 0 and
       strcmp
       (reinterpret_cast<const char*>
        (&byteArrayBody(t, methodName(t, context->method), 0)),
-       "printStackTrace") == 0)
+       "write") == 0)
   {
     trap();
     printf("Address: %p\n", ::vmAddressFromLine(t, (object)(context->method), 1176));
@@ -5145,7 +5189,7 @@
   unsigned index = methodParameterFootprint(t, context->method);
   if ((methodFlags(t, context->method) & ACC_STATIC) == 0) {
     frame.set(--index, Frame::Object);
-    c->initLocal(1, index);
+    c->initLocal(1, index, ObjectField);
   }
 
   for (MethodSpecIterator it
@@ -5157,19 +5201,28 @@
     case 'L':
     case '[':
       frame.set(--index, Frame::Object);
-      c->initLocal(1, index);
+      c->initLocal(1, index, ObjectField);
       break;
       
     case 'J':
+      frame.set(--index, Frame::Long);
+      frame.set(--index, Frame::Long);
+      c->initLocal(2, index, LongField);
+      break;
     case 'D':
       frame.set(--index, Frame::Long);
       frame.set(--index, Frame::Long);
-      c->initLocal(2, index);
-      break;
-
+      c->initLocal(2, index, DoubleField);
+      break;
+      
+    case 'F':
+      frame.set(--index, Frame::Integer);
+      c->initLocal(1, index, FloatField);
+      break;
+      
     default:
       frame.set(--index, Frame::Integer);
-      c->initLocal(1, index);
+      c->initLocal(1, index, IntField);
       break;
     }
   }
