--- conflicted
+++ resolved
@@ -2199,7 +2199,7 @@
   fprintf(stderr,
           "usage: %s <classpath> <input file> <output file> "
           "{enums,declarations,constructors,initializations,"
-          "java-initializations}\n",
+          "java-initializations,name-initializations}\n",
           command);
   exit(-1);
 }
@@ -2223,23 +2223,13 @@
 int
 main(int ac, char** av)
 {
-<<<<<<< HEAD
   if (ac != 5
       or not (local::equal(av[4], "enums")
               or local::equal(av[4], "declarations")
               or local::equal(av[4], "constructors")
               or local::equal(av[4], "initializations")
-              or local::equal(av[4], "java-initializations")))
-=======
-  if ((ac != 2 and ac != 3)
-      or (ac == 3
-          and not equal(av[2], "enums")
-          and not equal(av[2], "declarations")
-          and not equal(av[2], "constructors")
-          and not equal(av[2], "initializations")
-          and not equal(av[2], "java-initializations")
-          and not equal(av[2], "name-initializations")))
->>>>>>> 937b7a7d
+              or local::equal(av[4], "java-initializations")
+              or local::equal(av[4], "name-initializations")))
   {
     local::usageAndExit(av[0]);
   }
@@ -2309,10 +2299,8 @@
     local::writeInitializations(&out, declarations);
   } else if (local::equal(av[4], "java-initializations")) {
     local::writeJavaInitializations(&out, declarations);
-  }
-
-  if (ac == 2 or equal(av[2], "name-initializations")) {
-    writeNameInitializations(&out, declarations);
+  } else if (local::equal(av[4], "name-initializations")) {
+    local::writeNameInitializations(&out, declarations);
   }
 
   return 0;
