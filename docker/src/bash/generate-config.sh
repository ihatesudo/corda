--- conflicted
+++ resolved
@@ -47,19 +47,12 @@
         java -jar config-exporter.jar "GENERIC-CZ" "/opt/corda/starting-node.conf" "${CONFIG_FOLDER}/node.conf"
     fi
         java -Djava.security.egd=file:/dev/./urandom -Dcapsule.jvm.args="${JVM_ARGS}" -jar /opt/corda/bin/corda.jar \
-<<<<<<< HEAD
-                initial-registration \
-                --base-directory=/opt/corda \
-                --config-file=/etc/corda/node.conf \
-                --network-root-truststore-password=${NETWORK_TRUST_PASSWORD} \
-                --network-root-truststore=${CERTIFICATES_FOLDER}/${TRUST_STORE_NAME} && \
-=======
                 --initial-registration \
                 --base-directory /opt/corda \
                 --config-file ${CONFIG_FOLDER}/node.conf \
                 --network-root-truststore-password ${NETWORK_TRUST_PASSWORD} \
                 --network-root-truststore ${CERTIFICATES_FOLDER}/${TRUST_STORE_NAME} && \
->>>>>>> 6a10b4cf
+
         echo "Successfully registered with ${DOORMAN_URL}, starting corda" && \
         run-corda
 }
