--- conflicted
+++ resolved
@@ -624,11 +624,7 @@
             nodeFuture
         } else {
             val debugPort = if (isDebug) debugPortAllocation.nextPort() else null
-<<<<<<< HEAD
-            val process = startOutOfProcessNode(config, quasarJarPath, debugPort, bytemanJarPath, bytemanPort, systemProperties, parameters.maximumHeapSize)
-=======
-            val process = startOutOfProcessNode(config, quasarJarPath, debugPort, systemProperties, parameters.maximumHeapSize, parameters.logLevelOverride)
->>>>>>> c1542f38
+            val process = startOutOfProcessNode(config, quasarJarPath, debugPort, bytemanJarPath, bytemanPort, systemProperties, parameters.maximumHeapSize, parameters.logLevelOverride)
 
             // Destroy the child process when the parent exits.This is needed even when `waitForAllNodesToFinish` is
             // true because we don't want orphaned processes in the case that the parent process is terminated by the
