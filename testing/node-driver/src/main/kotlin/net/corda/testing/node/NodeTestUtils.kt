@file:JvmName("NodeTestUtils")

package net.corda.testing.node

import net.corda.core.context.Actor
import net.corda.core.context.AuthServiceId
import net.corda.core.context.InvocationContext
import net.corda.core.context.Origin
import net.corda.core.flows.FlowLogic
import net.corda.core.identity.CordaX500Name
import net.corda.core.identity.Party
import net.corda.core.internal.FlowStateMachine
import net.corda.core.node.ServiceHub
import net.corda.core.serialization.internal.effectiveSerializationEnv
import net.corda.core.transactions.TransactionBuilder
import net.corda.core.utilities.getOrThrow
import net.corda.node.services.api.StartedNodeServices
<<<<<<< HEAD
import net.corda.node.services.config.*
import net.corda.nodeapi.internal.config.User
import net.corda.testing.*
import net.corda.testing.node.MockServices.Companion.makeTestDataSourceProperties
import net.corda.testing.node.makeTestIdentityService
import net.corda.testing.node.MockServices.Companion.makeTestDatabaseProperties
import java.nio.file.Path
=======
import net.corda.testing.*
import net.corda.testing.dsl.*
>>>>>>> 00a5e3db

/**
 * Creates and tests a ledger built by the passed in dsl.
 */
@JvmOverloads
fun ServiceHub.ledger(
        notary: Party = TestIdentity.fresh("ledger notary").party,
        script: LedgerDSL<TestTransactionDSLInterpreter, TestLedgerDSLInterpreter>.() -> Unit
): LedgerDSL<TestTransactionDSLInterpreter, TestLedgerDSLInterpreter> {
    val serializationExists = try {
        effectiveSerializationEnv
        true
    } catch (e: IllegalStateException) {
        false
    }
    return LedgerDSL(TestLedgerDSLInterpreter(this), notary).apply {
        if (serializationExists) {
            script()
        } else {
            SerializationEnvironmentRule.run("ledger") { script() }
        }
    }
}

/**
 * Creates a ledger with a single transaction, built by the passed in dsl.
 *
 * @see LedgerDSLInterpreter._transaction
 */
@JvmOverloads
fun ServiceHub.transaction(
        notary: Party = TestIdentity.fresh("transaction notary").party,
        script: TransactionDSL<TransactionDSLInterpreter>.() -> EnforceVerifyOrFail
) = ledger(notary) {
<<<<<<< HEAD
    dsl(TransactionDSL(TestTransactionDSLInterpreter(interpreter, TransactionBuilder(notary)), notary))
}

fun testNodeConfiguration(
        baseDirectory: Path,
        myLegalName: CordaX500Name): NodeConfiguration {
    abstract class MockableNodeConfiguration : NodeConfiguration // Otherwise Mockito is defeated by val getters.
    return rigorousMock<MockableNodeConfiguration>().also {
        doReturn(baseDirectory).whenever(it).baseDirectory
        doReturn(myLegalName).whenever(it).myLegalName
        doReturn("cordacadevpass").whenever(it).keyStorePassword
        doReturn("trustpass").whenever(it).trustStorePassword
        doReturn(emptyList<User>()).whenever(it).rpcUsers
        doReturn(null).whenever(it).notary
        doReturn(makeTestDataSourceProperties(myLegalName.organisation)).whenever(it).dataSourceProperties
        doReturn(makeTestDatabaseProperties(myLegalName.organisation)).whenever(it).database
        doReturn("").whenever(it).emailAddress
        doReturn("").whenever(it).exportJMXto
        doReturn(true).whenever(it).devMode
        doReturn(null).whenever(it).compatibilityZoneURL
        doReturn(emptyList<CertChainPolicyConfig>()).whenever(it).certificateChainCheckPolicies
        doReturn(VerifierType.InMemory).whenever(it).verifierType
        doReturn(5).whenever(it).messageRedeliveryDelaySeconds
        doReturn(5.seconds.toMillis()).whenever(it).additionalNodeInfoPollingFrequencyMsec
        doReturn(null).whenever(it).devModeOptions
        doReturn(EnterpriseConfiguration(MutualExclusionConfiguration(false, "", 20000, 40000))).whenever(it).enterpriseConfiguration //Enterprise only
    }
=======
    TransactionDSL(TestTransactionDSLInterpreter(interpreter, TransactionBuilder(notary)), notary).script()
>>>>>>> 00a5e3db
}

fun testActor(owningLegalIdentity: CordaX500Name = CordaX500Name("Test Company Inc.", "London", "GB")) = Actor(Actor.Id("Only For Testing"), AuthServiceId("TEST"), owningLegalIdentity)

fun testContext(owningLegalIdentity: CordaX500Name = CordaX500Name("Test Company Inc.", "London", "GB")) = InvocationContext.rpc(testActor(owningLegalIdentity))

/**
 * Starts an already constructed flow. Note that you must be on the server thread to call this method. [InvocationContext]
 * has origin [Origin.RPC] and actor with id "Only For Testing".
 */
fun <T> StartedNodeServices.startFlow(logic: FlowLogic<T>): FlowStateMachine<T> = startFlow(logic, newContext()).getOrThrow()

/**
 * Creates a new [InvocationContext] for testing purposes.
 */
fun StartedNodeServices.newContext() = testContext(myInfo.chooseIdentity().name)<|MERGE_RESOLUTION|>--- conflicted
+++ resolved
@@ -15,18 +15,8 @@
 import net.corda.core.transactions.TransactionBuilder
 import net.corda.core.utilities.getOrThrow
 import net.corda.node.services.api.StartedNodeServices
-<<<<<<< HEAD
-import net.corda.node.services.config.*
-import net.corda.nodeapi.internal.config.User
-import net.corda.testing.*
-import net.corda.testing.node.MockServices.Companion.makeTestDataSourceProperties
-import net.corda.testing.node.makeTestIdentityService
-import net.corda.testing.node.MockServices.Companion.makeTestDatabaseProperties
-import java.nio.file.Path
-=======
 import net.corda.testing.*
 import net.corda.testing.dsl.*
->>>>>>> 00a5e3db
 
 /**
  * Creates and tests a ledger built by the passed in dsl.
@@ -61,37 +51,7 @@
         notary: Party = TestIdentity.fresh("transaction notary").party,
         script: TransactionDSL<TransactionDSLInterpreter>.() -> EnforceVerifyOrFail
 ) = ledger(notary) {
-<<<<<<< HEAD
-    dsl(TransactionDSL(TestTransactionDSLInterpreter(interpreter, TransactionBuilder(notary)), notary))
-}
-
-fun testNodeConfiguration(
-        baseDirectory: Path,
-        myLegalName: CordaX500Name): NodeConfiguration {
-    abstract class MockableNodeConfiguration : NodeConfiguration // Otherwise Mockito is defeated by val getters.
-    return rigorousMock<MockableNodeConfiguration>().also {
-        doReturn(baseDirectory).whenever(it).baseDirectory
-        doReturn(myLegalName).whenever(it).myLegalName
-        doReturn("cordacadevpass").whenever(it).keyStorePassword
-        doReturn("trustpass").whenever(it).trustStorePassword
-        doReturn(emptyList<User>()).whenever(it).rpcUsers
-        doReturn(null).whenever(it).notary
-        doReturn(makeTestDataSourceProperties(myLegalName.organisation)).whenever(it).dataSourceProperties
-        doReturn(makeTestDatabaseProperties(myLegalName.organisation)).whenever(it).database
-        doReturn("").whenever(it).emailAddress
-        doReturn("").whenever(it).exportJMXto
-        doReturn(true).whenever(it).devMode
-        doReturn(null).whenever(it).compatibilityZoneURL
-        doReturn(emptyList<CertChainPolicyConfig>()).whenever(it).certificateChainCheckPolicies
-        doReturn(VerifierType.InMemory).whenever(it).verifierType
-        doReturn(5).whenever(it).messageRedeliveryDelaySeconds
-        doReturn(5.seconds.toMillis()).whenever(it).additionalNodeInfoPollingFrequencyMsec
-        doReturn(null).whenever(it).devModeOptions
-        doReturn(EnterpriseConfiguration(MutualExclusionConfiguration(false, "", 20000, 40000))).whenever(it).enterpriseConfiguration //Enterprise only
-    }
-=======
     TransactionDSL(TestTransactionDSLInterpreter(interpreter, TransactionBuilder(notary)), notary).script()
->>>>>>> 00a5e3db
 }
 
 fun testActor(owningLegalIdentity: CordaX500Name = CordaX500Name("Test Company Inc.", "London", "GB")) = Actor(Actor.Id("Only For Testing"), AuthServiceId("TEST"), owningLegalIdentity)
