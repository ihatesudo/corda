apply plugin: 'kotlin'
apply plugin: 'kotlin-jpa'
apply plugin: 'net.corda.plugins.quasar-utils'
apply plugin: 'net.corda.plugins.publish-utils'
apply plugin: 'net.corda.plugins.api-scanner'
apply plugin: 'com.jfrog.artifactory'

description 'Testing utilities for Corda'

dependencies {
    compile project(':test-common')
    compile(project(':node')) {
        // The Node only needs this for binary compatibility with Cordapps written in Kotlin 1.1.
        exclude group: 'org.jetbrains.kotlin', module: 'kotlin-stdlib-jre8'
        exclude group: 'com.microsoft.azure'
    }
    compile project(':client:mock')

    compile "org.jetbrains.kotlin:kotlin-stdlib-jdk8:$kotlin_version"
    compile "org.jetbrains.kotlin:kotlin-reflect:$kotlin_version"
    compile "org.jetbrains.kotlin:kotlin-test:$kotlin_version"

    compile "com.google.guava:guava:$guava_version"

    // Guava: Google test library (collections test suite)
    compile "com.google.guava:guava-testlib:$guava_version"

    // OkHTTP: Simple HTTP library.
    compile "com.squareup.okhttp3:okhttp:$okhttp_version"
<<<<<<< HEAD

    // integration test helpers
    compile "org.springframework:spring-jdbc:$spring_jdbc_version"
=======
    compile project(':confidential-identities') 
>>>>>>> 57a70fa1
}

jar {
    baseName 'corda-test-utils'
}

publish {
    name jar.baseName
}<|MERGE_RESOLUTION|>--- conflicted
+++ resolved
@@ -27,13 +27,10 @@
 
     // OkHTTP: Simple HTTP library.
     compile "com.squareup.okhttp3:okhttp:$okhttp_version"
-<<<<<<< HEAD
+    compile project(':confidential-identities') 
 
     // integration test helpers
     compile "org.springframework:spring-jdbc:$spring_jdbc_version"
-=======
-    compile project(':confidential-identities') 
->>>>>>> 57a70fa1
 }
 
 jar {
