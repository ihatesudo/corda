package net.corda.testing.internal

import net.corda.core.context.AuthServiceId
import net.corda.core.contracts.*
import net.corda.core.crypto.Crypto
import net.corda.core.crypto.Crypto.generateKeyPair
import net.corda.core.crypto.SecureHash
import net.corda.core.identity.AbstractParty
import net.corda.core.identity.CordaX500Name
import net.corda.core.identity.Party
import net.corda.core.identity.PartyAndCertificate
import net.corda.core.internal.NamedCacheFactory
import net.corda.core.node.NodeInfo
import net.corda.core.transactions.WireTransaction
import net.corda.core.utilities.loggerFor
import net.corda.node.internal.createCordaPersistence
import net.corda.node.internal.security.RPCSecurityManagerImpl
import net.corda.node.internal.startHikariPool
import net.corda.node.services.api.SchemaService
import net.corda.node.services.config.SecurityConfiguration
import net.corda.node.services.schema.NodeSchemaService
import net.corda.nodeapi.BrokerRpcSslOptions
import net.corda.nodeapi.internal.config.MutualSslConfiguration
import net.corda.nodeapi.internal.config.User
import net.corda.nodeapi.internal.createDevNodeCa
import net.corda.nodeapi.internal.crypto.CertificateAndKeyPair
import net.corda.nodeapi.internal.crypto.CertificateType
import net.corda.nodeapi.internal.crypto.X509Utilities
import net.corda.nodeapi.internal.loadDevCaTrustStore
import net.corda.nodeapi.internal.persistence.CordaPersistence
import net.corda.nodeapi.internal.persistence.DatabaseConfig
import net.corda.nodeapi.internal.persistence.isH2Database
import net.corda.nodeapi.internal.registerDevP2pCertificates
import net.corda.serialization.internal.amqp.AMQP_ENABLED
import net.corda.testing.internal.stubs.CertificateStoreStubs
import java.io.ByteArrayOutputStream
import java.nio.file.Files
import java.nio.file.Path
import java.security.KeyPair
import java.util.*
import java.util.jar.JarOutputStream
import java.util.zip.ZipEntry
import javax.security.auth.x500.X500Principal

@Suppress("unused")
inline fun <reified T : Any> T.kryoSpecific(reason: String, function: () -> Unit) = if (!AMQP_ENABLED) {
    function()
} else {
    loggerFor<T>().info("Ignoring Kryo specific test, reason: $reason")
}

@Suppress("unused")
inline fun <reified T : Any> T.amqpSpecific(reason: String, function: () -> Unit) = if (AMQP_ENABLED) {
    function()
} else {
    loggerFor<T>().info("Ignoring AMQP specific test, reason: $reason")
}

fun configureTestSSL(legalName: CordaX500Name): MutualSslConfiguration {

    val certificatesDirectory = Files.createTempDirectory("certs")
    val config = CertificateStoreStubs.P2P.withCertificatesDirectory(certificatesDirectory)
    if (config.trustStore.getOptional() == null) {
        loadDevCaTrustStore().copyTo(config.trustStore.get(true))
    }
    if (config.keyStore.getOptional() == null) {
        config.keyStore.get(true).registerDevP2pCertificates(legalName)
    }
    return config
}

private val defaultRootCaName = X500Principal("CN=Corda Root CA,O=R3 Ltd,L=London,C=GB")
private val defaultIntermediateCaName = X500Principal("CN=Corda Intermediate CA,O=R3 Ltd,L=London,C=GB")

/**
 * Returns a pair of [CertificateAndKeyPair]s, the first being the root CA and the second the intermediate CA.
 * @param rootCaName The subject name for the root CA cert.
 * @param intermediateCaName The subject name for the intermediate CA cert.
 */
fun createDevIntermediateCaCertPath(
        rootCaName: X500Principal = defaultRootCaName,
        intermediateCaName: X500Principal = defaultIntermediateCaName
): Pair<CertificateAndKeyPair, CertificateAndKeyPair> {
    val rootKeyPair = Crypto.generateKeyPair(X509Utilities.DEFAULT_TLS_SIGNATURE_SCHEME)
    val rootCert = X509Utilities.createSelfSignedCACertificate(rootCaName, rootKeyPair)

    val intermediateCaKeyPair = Crypto.generateKeyPair(X509Utilities.DEFAULT_TLS_SIGNATURE_SCHEME)
    val intermediateCaCert = X509Utilities.createCertificate(
            CertificateType.INTERMEDIATE_CA,
            rootCert,
            rootKeyPair,
            intermediateCaName,
            intermediateCaKeyPair.public)

    return Pair(
            CertificateAndKeyPair(rootCert, rootKeyPair),
            CertificateAndKeyPair(intermediateCaCert, intermediateCaKeyPair)
    )
}

/**
 * Returns a triple of [CertificateAndKeyPair]s, the first being the root CA, the second the intermediate CA and the third
 * the node CA.
 * @param legalName The subject name for the node CA cert.
 */
fun createDevNodeCaCertPath(
        legalName: CordaX500Name,
        nodeKeyPair: KeyPair = generateKeyPair(X509Utilities.DEFAULT_TLS_SIGNATURE_SCHEME),
        rootCaName: X500Principal = defaultRootCaName,
        intermediateCaName: X500Principal = defaultIntermediateCaName
): Triple<CertificateAndKeyPair, CertificateAndKeyPair, CertificateAndKeyPair> {
    val (rootCa, intermediateCa) = createDevIntermediateCaCertPath(rootCaName, intermediateCaName)
    val nodeCa = createDevNodeCa(intermediateCa, legalName, nodeKeyPair)
    return Triple(rootCa, intermediateCa, nodeCa)
}

fun BrokerRpcSslOptions.useSslRpcOverrides(): Map<String, String> {
    return mapOf(
            "rpcSettings.useSsl" to "true",
            "rpcSettings.ssl.keyStorePath" to keyStorePath.toAbsolutePath().toString(),
            "rpcSettings.ssl.keyStorePassword" to keyStorePassword
    )
}

/**
 * Until we have proper handling of multiple identities per node, for tests we use the first identity as special one.
 * TODO: Should be removed after multiple identities are introduced.
 */
fun NodeInfo.chooseIdentityAndCert(): PartyAndCertificate = legalIdentitiesAndCerts.first()

/**
 * Returns the party identity of the first identity on the node. Until we have proper handling of multiple identities per node,
 * for tests we use the first identity as special one.
 * TODO: Should be removed after multiple identities are introduced.
 */
fun NodeInfo.chooseIdentity(): Party = chooseIdentityAndCert().party

fun p2pSslOptions(path: Path, name: CordaX500Name = CordaX500Name("MegaCorp", "London", "GB")): MutualSslConfiguration {
    val sslConfig = CertificateStoreStubs.P2P.withCertificatesDirectory(path, keyStorePassword = "serverstorepass")
    val (rootCa, intermediateCa) = createDevIntermediateCaCertPath()
    sslConfig.keyStore.get(true).registerDevP2pCertificates(name, rootCa.certificate, intermediateCa)
    val trustStore = sslConfig.trustStore.get(true)
    trustStore[X509Utilities.CORDA_ROOT_CA] = rootCa.certificate
    return sslConfig
}

/** This is the same as the deprecated [WireTransaction] c'tor but avoids the deprecation warning. */
fun createWireTransaction(inputs: List<StateRef>,
                          attachments: List<SecureHash>,
                          outputs: List<TransactionState<*>>,
                          commands: List<Command<*>>,
                          notary: Party?,
                          timeWindow: TimeWindow?,
                          privacySalt: PrivacySalt = PrivacySalt()): WireTransaction {
    val componentGroups = WireTransaction.createComponentGroups(inputs, outputs, commands, attachments, notary, timeWindow)
    return WireTransaction(componentGroups, privacySalt)
}

/**
 * Instantiate RPCSecurityManager initialised with users data from a list of [User]
 */
fun RPCSecurityManagerImpl.Companion.fromUserList(id: AuthServiceId, users: List<User>) =
        RPCSecurityManagerImpl(SecurityConfiguration.AuthService.fromUsers(users).copy(id = id), TestingNamedCacheFactory())

/**
 * Convenience method for configuring a database for some tests.
 */
fun configureDatabase(hikariProperties: Properties,
                      databaseConfig: DatabaseConfig,
                      wellKnownPartyFromX500Name: (CordaX500Name) -> Party?,
                      wellKnownPartyFromAnonymous: (AbstractParty) -> Party?,
                      schemaService: SchemaService = NodeSchemaService(),
                      cacheFactory: NamedCacheFactory = TestingNamedCacheFactory()): CordaPersistence {
<<<<<<< HEAD
    val isH2Database = isH2Database(hikariProperties.getProperty("dataSource.url", ""))
    val schemas = if (isH2Database) NodeSchemaService().internalSchemas() else schemaService.schemaOptions.keys
    val persistence = createCordaPersistence(databaseConfig, wellKnownPartyFromX500Name, wellKnownPartyFromAnonymous, schemaService, cacheFactory)
    persistence.startHikariPool(hikariProperties, databaseConfig, schemas)
=======
    val persistence = createCordaPersistence(databaseConfig, wellKnownPartyFromX500Name, wellKnownPartyFromAnonymous, schemaService, hikariProperties, cacheFactory, null)
    persistence.startHikariPool(hikariProperties, databaseConfig, internalSchemas)
>>>>>>> cb9fc339
    return persistence
}

/**
 * Convenience method for creating a fake attachment containing a file with some content.
 */
fun fakeAttachment(filePath: String, content: String): ByteArray {
    val bs = ByteArrayOutputStream()
    JarOutputStream(bs).use { js ->
        js.putNextEntry(ZipEntry(filePath))
        js.writer().apply { append(content); flush() }
        js.closeEntry()
    }
    return bs.toByteArray()
}<|MERGE_RESOLUTION|>--- conflicted
+++ resolved
@@ -171,15 +171,10 @@
                       wellKnownPartyFromAnonymous: (AbstractParty) -> Party?,
                       schemaService: SchemaService = NodeSchemaService(),
                       cacheFactory: NamedCacheFactory = TestingNamedCacheFactory()): CordaPersistence {
-<<<<<<< HEAD
     val isH2Database = isH2Database(hikariProperties.getProperty("dataSource.url", ""))
     val schemas = if (isH2Database) NodeSchemaService().internalSchemas() else schemaService.schemaOptions.keys
     val persistence = createCordaPersistence(databaseConfig, wellKnownPartyFromX500Name, wellKnownPartyFromAnonymous, schemaService, cacheFactory)
     persistence.startHikariPool(hikariProperties, databaseConfig, schemas)
-=======
-    val persistence = createCordaPersistence(databaseConfig, wellKnownPartyFromX500Name, wellKnownPartyFromAnonymous, schemaService, hikariProperties, cacheFactory, null)
-    persistence.startHikariPool(hikariProperties, databaseConfig, internalSchemas)
->>>>>>> cb9fc339
     return persistence
 }
 
