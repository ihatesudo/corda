/*
 * R3 Proprietary and Confidential
 *
 * Copyright (c) 2018 R3 Limited.  All rights reserved.
 *
 * The intellectual and technical concepts contained herein are proprietary to R3 and its suppliers and are protected by trade secret law.
 *
 * Distribution of this file or any portion thereof via any medium without the express permission of R3 is strictly prohibited.
 */

package net.corda.node.internal

import com.codahale.metrics.JmxReporter
import net.corda.client.rpc.internal.serialization.amqp.AMQPClientSerializationScheme
import net.corda.core.concurrent.CordaFuture
import net.corda.core.identity.CordaX500Name
import net.corda.core.identity.PartyAndCertificate
import net.corda.core.internal.Emoji
import net.corda.core.internal.concurrent.openFuture
import net.corda.core.internal.concurrent.thenMatch
import net.corda.core.internal.div
import net.corda.core.internal.errors.AddressBindingException
import net.corda.core.internal.uncheckedCast
import net.corda.core.messaging.RPCOps
import net.corda.core.node.NetworkParameters
import net.corda.core.node.NodeInfo
import net.corda.core.node.ServiceHub
import net.corda.core.serialization.internal.SerializationEnvironmentImpl
import net.corda.core.serialization.internal.nodeSerializationEnv
import net.corda.core.utilities.NetworkHostAndPort
import net.corda.core.utilities.contextLogger
import net.corda.node.CordaClock
import net.corda.node.SimpleClock
import net.corda.node.VersionInfo
import net.corda.node.cordapp.CordappLoader
import net.corda.node.internal.artemis.ArtemisBroker
import net.corda.node.internal.artemis.BrokerAddresses
import net.corda.node.internal.cordapp.JarScanningCordappLoader
import net.corda.node.internal.security.RPCSecurityManager
import net.corda.node.internal.security.RPCSecurityManagerImpl
import net.corda.node.internal.security.RPCSecurityManagerWithAdditionalUser
import net.corda.node.serialization.amqp.AMQPServerSerializationScheme
import net.corda.node.serialization.kryo.KRYO_CHECKPOINT_CONTEXT
import net.corda.node.serialization.kryo.KryoServerSerializationScheme
import net.corda.node.services.Permissions
import net.corda.node.services.config.NodeConfiguration
import net.corda.node.services.config.SecurityConfiguration
import net.corda.node.services.config.shouldInitCrashShell
import net.corda.node.services.config.shouldStartLocalShell
import net.corda.node.services.messaging.*
import net.corda.node.services.rpc.ArtemisRpcBroker
import net.corda.node.utilities.AddressUtils
import net.corda.node.utilities.AffinityExecutor
import net.corda.node.utilities.DemoClock
import net.corda.nodeapi.internal.ArtemisMessagingComponent.Companion.INTERNAL_SHELL_USER
import net.corda.nodeapi.internal.ShutdownHook
import net.corda.nodeapi.internal.addShutdownHook
import net.corda.nodeapi.internal.bridging.BridgeControlListener
import net.corda.nodeapi.internal.config.User
import net.corda.nodeapi.internal.crypto.X509Utilities
import net.corda.serialization.internal.*
import org.h2.jdbc.JdbcSQLException
import org.slf4j.Logger
import org.slf4j.LoggerFactory
import rx.Scheduler
import rx.schedulers.Schedulers
import java.net.BindException
import java.nio.file.Path
import java.time.Clock
import java.util.concurrent.atomic.AtomicInteger
import javax.management.ObjectName
import kotlin.system.exitProcess

/**
 * A Node manages a standalone server that takes part in the P2P network. It creates the services found in [ServiceHub],
 * loads important data off disk and starts listening for connections.
 *
 * @param configuration This is typically loaded from a TypeSafe HOCON configuration file.
 */
open class Node(configuration: NodeConfiguration,
                versionInfo: VersionInfo,
                private val initialiseSerialization: Boolean = true,
<<<<<<< HEAD
                cordappLoader: CordappLoader = makeCordappLoader(configuration, versionInfo)
) : AbstractNode(configuration, createClock(configuration), versionInfo, cordappLoader) {
=======
                cordappLoader: CordappLoader = makeCordappLoader(configuration)
) : AbstractNode(
        configuration,
        createClock(configuration),
        versionInfo,
        cordappLoader,
        // Under normal (non-test execution) it will always be "1"
        AffinityExecutor.ServiceAffinityExecutor("Node thread-${sameVmNodeCounter.incrementAndGet()}", 1)
) {
>>>>>>> 757181e2
    companion object {
        private val staticLog = contextLogger()
        var renderBasicInfoToConsole = true

        /** Used for useful info that we always want to show, even when not logging to the console */
        fun printBasicNodeInfo(description: String, info: String? = null) {
            val msg = if (info == null) description else "${description.padEnd(40)}: $info"
            val loggerName = if (renderBasicInfoToConsole) "BasicInfo" else "Main"
            LoggerFactory.getLogger(loggerName).info(msg)
        }

        fun printWarning(message: String) {
            Emoji.renderIfSupported {
                println("${Emoji.warningSign} ATTENTION: $message")
            }
            staticLog.warn(message)
        }

        internal fun failStartUp(message: String): Nothing {
            println(message)
            println("Corda will now exit...")
            exitProcess(1)
        }

        private fun createClock(configuration: NodeConfiguration): CordaClock {
            return (if (configuration.useTestClock) ::DemoClock else ::SimpleClock)(Clock.systemUTC())
        }

        private val sameVmNodeCounter = AtomicInteger()

        @JvmStatic
        protected fun makeCordappLoader(configuration: NodeConfiguration, versionInfo: VersionInfo): CordappLoader {

            return JarScanningCordappLoader.fromDirectories(configuration.cordappDirectories, versionInfo)
        }
        // TODO: make this configurable.
        const val MAX_RPC_MESSAGE_SIZE = 10485760
    }

    override val log: Logger get() = staticLog
    override val transactionVerifierWorkerCount: Int get() = 4

    private var internalRpcMessagingClient: InternalRPCMessagingClient? = null
    private var rpcBroker: ArtemisBroker? = null

    private var shutdownHook: ShutdownHook? = null

    // DISCUSSION
    //
    // We use a single server thread for now, which means all message handling is serialized.
    //
    // Writing thread safe code is hard. In this project we are writing most node services and code to be thread safe, but
    // the possibility of mistakes is always present. Thus we make a deliberate decision here to trade off some multi-core
    // scalability in order to gain developer productivity by setting the size of the serverThread pool to one, which will
    // reduce the number of threading bugs we will need to tackle.
    //
    // This leaves us with four possibilities in future:
    //
    // (1) We discover that processing messages is fast and that our eventual use cases do not need very high
    //     processing rates. We have benefited from the higher productivity and not lost anything.
    //
    // (2) We discover that we need greater multi-core scalability, but that the bulk of our time goes into particular CPU
    //     hotspots that are easily multi-threaded e.g. signature checking. We successfully multi-thread those hotspots
    //     and find that our software now scales sufficiently well to satisfy our user's needs.
    //
    // (3) We discover that it wasn't enough, but that we only need to run some messages in parallel and that the bulk of
    //     the work can stay single threaded. For example perhaps we find that latency sensitive UI requests must be handled
    //     on a separate thread pool where long blocking operations are not allowed, but that the bulk of the heavy lifting
    //     can stay single threaded. In this case we would need a separate thread pool, but we still minimise the amount of
    //     thread safe code we need to write and test.
    //
    // (4) None of the above are sufficient and we need to run all messages in parallel to get maximum (single machine)
    //     scalability and fully saturate all cores. In that case we can go fully free-threaded, e.g. change the number '1'
    //     below to some multiple of the core count. Alternatively by using the ForkJoinPool and let it figure out the right
    //     number of threads by itself. This will require some investment in stress testing to build confidence that we
    //     haven't made any mistakes, but it will only be necessary if eventual deployment scenarios demand it.
    //
    // Note that the messaging subsystem schedules work onto this thread in a blocking manner. That means if the server
    // thread becomes too slow and a backlog of work starts to builds up it propagates back through into the messaging
    // layer, which can then react to the backpressure. Artemis MQ in particular knows how to do flow control by paging
    // messages to disk rather than letting us run out of RAM.
    //
    // The primary work done by the server thread is execution of flow logics, and related
    // serialisation/deserialisation work.

    override fun makeMessagingService(): MessagingService {
        return P2PMessagingClient(
                config = configuration,
                versionInfo = versionInfo,
                serverAddress = configuration.messagingServerAddress ?: NetworkHostAndPort("localhost", configuration.p2pAddress.port),
                nodeExecutor = serverThread,
                database = database,
                networkMap = networkMapCache,
                isDrainingModeOn = nodeProperties.flowsDrainingMode::isEnabled,
                drainingModeWasChangedEvents = nodeProperties.flowsDrainingMode.values
        )
    }

    override fun startMessagingService(rpcOps: RPCOps, nodeInfo: NodeInfo, myNotaryIdentity: PartyAndCertificate?, networkParameters: NetworkParameters) {
        require(nodeInfo.legalIdentities.size in 1..2) { "Currently nodes must have a primary address and optionally one serviced address" }

        val client = network as P2PMessagingClient

        // Construct security manager reading users data either from the 'security' config section
        // if present or from rpcUsers list if the former is missing from config.
        val securityManagerConfig = configuration.security?.authService
                ?: SecurityConfiguration.AuthService.fromUsers(configuration.rpcUsers)

        val securityManager = with(RPCSecurityManagerImpl(securityManagerConfig)) {
            if (configuration.shouldStartLocalShell()) RPCSecurityManagerWithAdditionalUser(this, User(INTERNAL_SHELL_USER, INTERNAL_SHELL_USER, setOf(Permissions.all()))) else this
        }

        val messageBroker = if (!configuration.messagingServerExternal) {
            val brokerBindAddress = configuration.messagingServerAddress ?: NetworkHostAndPort("0.0.0.0", configuration.p2pAddress.port)
            ArtemisMessagingServer(configuration, brokerBindAddress, networkParameters.maxMessageSize)
        } else {
            null
        }

        val rpcServerAddresses = if (configuration.rpcOptions.standAloneBroker) {
            BrokerAddresses(configuration.rpcOptions.address, configuration.rpcOptions.adminAddress)
        } else {
            startLocalRpcBroker(securityManager)
        }
<<<<<<< HEAD

        val advertisedAddress = info.addresses.single()
        val externalBridge = configuration.enterpriseConfiguration.externalBridge
        if (externalBridge == null || !externalBridge) {
            bridgeControlListener = BridgeControlListener(configuration, serverAddress, networkParameters.maxMessageSize)
        }

        printBasicNodeInfo("Advertised P2P messaging addresses", info.addresses.joinToString())

        val rpcServerConfiguration = RPCServerConfiguration.DEFAULT.copy(
                rpcThreadPoolSize = configuration.enterpriseConfiguration.tuning.rpcThreadPoolSize
        )
=======

        val bridgeControlListener = BridgeControlListener(configuration, client.serverAddress, networkParameters.maxMessageSize)

        printBasicNodeInfo("Advertised P2P messaging addresses", nodeInfo.addresses.joinToString())
        val rpcServerConfiguration = RPCServerConfiguration.DEFAULT
>>>>>>> 757181e2
        rpcServerAddresses?.let {
            internalRpcMessagingClient = InternalRPCMessagingClient(configuration, it.admin, MAX_RPC_MESSAGE_SIZE, CordaX500Name.build(configuration.loadSslKeyStore().getCertificate(X509Utilities.CORDA_CLIENT_TLS).subjectX500Principal), rpcServerConfiguration)
            printBasicNodeInfo("RPC connection address", it.primary.toString())
            printBasicNodeInfo("RPC admin connection address", it.admin.toString())
        }
<<<<<<< HEAD
        require(info.legalIdentities.size in 1..2) { "Currently nodes must have a primary address and optionally one serviced address" }
        val serviceIdentity: PublicKey? = if (info.legalIdentities.size == 1) null else info.legalIdentities[1].owningKey
        return P2PMessagingClient(
                configuration,
                versionInfo,
                serverAddress,
                info.legalIdentities[0].owningKey,
                serviceIdentity,
                serverThread,
                database,
                services.networkMapCache,
                services.monitoringService.metrics,
                info.legalIdentities[0].name.toString(),
                advertisedAddress,
                networkParameters.maxMessageSize,
                nodeProperties.flowsDrainingMode::isEnabled,
                nodeProperties.flowsDrainingMode.values)
=======

        // Start up the embedded MQ server
        messageBroker?.apply {
            closeOnStop()
            start()
        }
        rpcBroker?.apply {
            closeOnStop()
            start()
        }
        // Start P2P bridge service
        bridgeControlListener.apply {
            closeOnStop()
            start()
        }
        // Start up the MQ clients.
        internalRpcMessagingClient?.run {
            closeOnStop()
            init(rpcOps, securityManager)
        }
        client.closeOnStop()
        client.start(
                myIdentity = nodeInfo.legalIdentities[0].owningKey,
                serviceIdentity = if (nodeInfo.legalIdentities.size == 1) null else nodeInfo.legalIdentities[1].owningKey,
                advertisedAddress = nodeInfo.addresses[0],
                maxMessageSize = networkParameters.maxMessageSize
        )
>>>>>>> 757181e2
    }

    private fun startLocalRpcBroker(securityManager: RPCSecurityManager): BrokerAddresses? {
        return with(configuration) {
            rpcOptions.address.let {
                val rpcBrokerDirectory: Path = baseDirectory / "brokers" / "rpc"
                with(rpcOptions) {
                    rpcBroker = if (useSsl) {
                        ArtemisRpcBroker.withSsl(configuration, this.address, adminAddress, sslConfig!!, securityManager, MAX_RPC_MESSAGE_SIZE, jmxMonitoringHttpPort != null, rpcBrokerDirectory, shouldStartLocalShell())
                    } else {
                        ArtemisRpcBroker.withoutSsl(configuration, this.address, adminAddress, securityManager, MAX_RPC_MESSAGE_SIZE, jmxMonitoringHttpPort != null, rpcBrokerDirectory, shouldStartLocalShell())
                    }
                }
                rpcBroker!!.closeOnStop()
                rpcBroker!!.addresses
            }
        }
    }

    override fun myAddresses(): List<NetworkHostAndPort> = listOf(getAdvertisedAddress())

    private fun getAdvertisedAddress(): NetworkHostAndPort {
        return with(configuration) {
            if (relay != null) {
                NetworkHostAndPort(relay!!.relayHost, relay!!.remoteInboundPort)
            } else {
                val host = if (detectPublicIp) {
                    tryDetectIfNotPublicHost(p2pAddress.host) ?: p2pAddress.host
                } else {
                    p2pAddress.host
                }
                NetworkHostAndPort(host, p2pAddress.port)
            }
        }
    }

    /**
     * Checks whether the specified [host] is a public IP address or hostname. If not, tries to discover the current
     * machine's public IP address to be used instead by looking through the network interfaces.
     * TODO this code used to rely on the networkmap node, we might want to look at a different solution.
     */
    private fun tryDetectIfNotPublicHost(host: String): String? {
        return if (!AddressUtils.isPublic(host)) {
            val foundPublicIP = AddressUtils.tryDetectPublicIP()
            if (foundPublicIP == null) {
                try {
                    val retrievedHostName = networkMapClient?.myPublicHostname()
                    if (retrievedHostName != null) {
                        log.info("Retrieved public IP from Network Map Service: $this. This will be used instead of the provided \"$host\" as the advertised address.")
                    }
                    retrievedHostName
                } catch (ignore: Throwable) {
                    // Cannot reach the network map service, ignore the exception and use provided P2P address instead.
                    log.warn("Cannot connect to the network map service for public IP detection.")
                    null
                }
            } else {
                log.info("Detected public IP: ${foundPublicIP.hostAddress}. This will be used instead of the provided \"$host\" as the advertised address.")
                foundPublicIP.hostAddress
            }
        } else {
            null
        }
    }

    /**
     * If the node is persisting to an embedded H2 database, then expose this via TCP with a DB URL of the form:
     * jdbc:h2:tcp://<host>:<port>/node
     * with username and password as per the DataSource connection details.  The key element to enabling this support is to
     * ensure that you specify a DB connection URL of the form jdbc:h2:file: in the node config and that you include
     * the H2 option AUTO_SERVER_PORT set to the port you desire to use (0 will give a dynamically allocated port number)
     * but exclude the H2 option AUTO_SERVER=TRUE.
     * This is not using the H2 "automatic mixed mode" directly but leans on many of the underpinnings.  For more details
     * on H2 URLs and configuration see: http://www.h2database.com/html/features.html#database_url
     */
    override fun startDatabase() {
        val databaseUrl = configuration.dataSourceProperties.getProperty("dataSource.url")
        val h2Prefix = "jdbc:h2:file:"

        if (databaseUrl != null && databaseUrl.startsWith(h2Prefix)) {
            val effectiveH2Settings = configuration.effectiveH2Settings

            if (effectiveH2Settings?.address != null) {
                val databaseName = databaseUrl.removePrefix(h2Prefix).substringBefore(';')
                val server = org.h2.tools.Server.createTcpServer(
                        "-tcpPort", effectiveH2Settings.address.port.toString(),
                        "-tcpAllowOthers",
                        "-tcpDaemon",
                        "-key", "node", databaseName)
                // override interface that createTcpServer listens on (which is always 0.0.0.0)
                System.setProperty("h2.bindAddress", effectiveH2Settings.address.host)
                runOnStop += server::stop
                val url = try {
                    server.start().url
                } catch (e: JdbcSQLException) {
                    if (e.cause is BindException) {
                        throw AddressBindingException(effectiveH2Settings.address)
                    } else {
                        throw e
                    }
                }
                printBasicNodeInfo("Database connection url is", "jdbc:h2:$url/node")
            }
        }
<<<<<<< HEAD
        else if (databaseUrl != null) {
            printBasicNodeInfo("Database connection url is", databaseUrl)
        }
        return super.initialiseDatabasePersistence(schemaService, wellKnownPartyFromX500Name, wellKnownPartyFromAnonymous)
=======

        super.startDatabase()
        database.closeOnStop()
>>>>>>> 757181e2
    }

    private val _startupComplete = openFuture<Unit>()
    val startupComplete: CordaFuture<Unit> get() = _startupComplete

    override fun generateAndSaveNodeInfo(): NodeInfo {
        initialiseSerialization()
        return super.generateAndSaveNodeInfo()
    }

    override fun start(): StartedNode<Node> {
        initialiseSerialization()
        val started: StartedNode<Node> = uncheckedCast(super.start())
        nodeReadyFuture.thenMatch({
            serverThread.execute {
                // Begin exporting our own metrics via JMX. These can be monitored using any agent, e.g. Jolokia:
                //
                // https://jolokia.org/agent/jvm.html
                JmxReporter.forRegistry(started.services.monitoringService.metrics).inDomain("net.corda").createsObjectNamesWith { _, domain, name ->
                    // Make the JMX hierarchy a bit better organised.
                    val category = name.substringBefore('.')
                    val subName = name.substringAfter('.', "")
                    if (subName == "")
                        ObjectName("$domain:name=$category")
                    else
                        ObjectName("$domain:type=$category,name=$subName")
                }.build().start()

                _startupComplete.set(Unit)
            }
        },
                { th -> staticLog.error("Unexpected exception", th) } // XXX: Why not use log?
        )
        shutdownHook = addShutdownHook {
            stop()
        }
        return started
    }

    override val rxIoScheduler: Scheduler get() = Schedulers.io()

    private fun initialiseSerialization() {
        if (!initialiseSerialization) return
        val classloader = cordappLoader.appClassLoader
        nodeSerializationEnv = SerializationEnvironmentImpl(
                SerializationFactoryImpl().apply {
                    registerScheme(AMQPServerSerializationScheme(cordappLoader.cordapps))
                    registerScheme(AMQPClientSerializationScheme(cordappLoader.cordapps))
                    registerScheme(KryoServerSerializationScheme())
                },
                p2pContext = AMQP_P2P_CONTEXT.withClassLoader(classloader),
                rpcServerContext = AMQP_RPC_SERVER_CONTEXT.withClassLoader(classloader),
                storageContext = AMQP_STORAGE_CONTEXT.withClassLoader(classloader),
                checkpointContext = KRYO_CHECKPOINT_CONTEXT.withClassLoader(classloader),
                rpcClientContext = if (configuration.shouldInitCrashShell()) AMQP_RPC_CLIENT_CONTEXT.withClassLoader(classloader) else null) //even Shell embeded in the node connects via RPC to the node
    }

    /** Starts a blocking event loop for message dispatch. */
    fun run() {
        internalRpcMessagingClient?.start(rpcBroker!!.serverControl)
        (network as P2PMessagingClient).run()
    }

    private var shutdown = false

    override fun stop() {
        check(!serverThread.isOnThread)
        synchronized(this) {
            if (shutdown) return
            shutdown = true
            // Unregister shutdown hook to prevent any unnecessary second calls to stop
            shutdownHook?.cancel()
            shutdownHook = null
        }
        printBasicNodeInfo("Shutting down ...")

        // All the Node started subsystems were registered with the runOnStop list at creation.
        // So now simply call the parent to stop everything in reverse order.
        // In particular this prevents premature shutdown of the Database by AbstractNode whilst the serverThread is active
        super.stop()

        shutdown = false

        log.info("Shutdown complete")
    }
}<|MERGE_RESOLUTION|>--- conflicted
+++ resolved
@@ -80,11 +80,7 @@
 open class Node(configuration: NodeConfiguration,
                 versionInfo: VersionInfo,
                 private val initialiseSerialization: Boolean = true,
-<<<<<<< HEAD
                 cordappLoader: CordappLoader = makeCordappLoader(configuration, versionInfo)
-) : AbstractNode(configuration, createClock(configuration), versionInfo, cordappLoader) {
-=======
-                cordappLoader: CordappLoader = makeCordappLoader(configuration)
 ) : AbstractNode(
         configuration,
         createClock(configuration),
@@ -93,7 +89,6 @@
         // Under normal (non-test execution) it will always be "1"
         AffinityExecutor.ServiceAffinityExecutor("Node thread-${sameVmNodeCounter.incrementAndGet()}", 1)
 ) {
->>>>>>> 757181e2
     companion object {
         private val staticLog = contextLogger()
         var renderBasicInfoToConsole = true
@@ -218,50 +213,25 @@
         } else {
             startLocalRpcBroker(securityManager)
         }
-<<<<<<< HEAD
 
         val advertisedAddress = info.addresses.single()
         val externalBridge = configuration.enterpriseConfiguration.externalBridge
-        if (externalBridge == null || !externalBridge) {
-            bridgeControlListener = BridgeControlListener(configuration, serverAddress, networkParameters.maxMessageSize)
-        }
-
-        printBasicNodeInfo("Advertised P2P messaging addresses", info.addresses.joinToString())
+        val bridgeControlListener = if (externalBridge == null || !externalBridge) {
+            BridgeControlListener(configuration, serverAddress, networkParameters.maxMessageSize)
+        } else {
+            null
+        }
+
+        printBasicNodeInfo("Advertised P2P messaging addresses", nodeInfo.addresses.joinToString())
 
         val rpcServerConfiguration = RPCServerConfiguration.DEFAULT.copy(
                 rpcThreadPoolSize = configuration.enterpriseConfiguration.tuning.rpcThreadPoolSize
         )
-=======
-
-        val bridgeControlListener = BridgeControlListener(configuration, client.serverAddress, networkParameters.maxMessageSize)
-
-        printBasicNodeInfo("Advertised P2P messaging addresses", nodeInfo.addresses.joinToString())
-        val rpcServerConfiguration = RPCServerConfiguration.DEFAULT
->>>>>>> 757181e2
         rpcServerAddresses?.let {
             internalRpcMessagingClient = InternalRPCMessagingClient(configuration, it.admin, MAX_RPC_MESSAGE_SIZE, CordaX500Name.build(configuration.loadSslKeyStore().getCertificate(X509Utilities.CORDA_CLIENT_TLS).subjectX500Principal), rpcServerConfiguration)
             printBasicNodeInfo("RPC connection address", it.primary.toString())
             printBasicNodeInfo("RPC admin connection address", it.admin.toString())
         }
-<<<<<<< HEAD
-        require(info.legalIdentities.size in 1..2) { "Currently nodes must have a primary address and optionally one serviced address" }
-        val serviceIdentity: PublicKey? = if (info.legalIdentities.size == 1) null else info.legalIdentities[1].owningKey
-        return P2PMessagingClient(
-                configuration,
-                versionInfo,
-                serverAddress,
-                info.legalIdentities[0].owningKey,
-                serviceIdentity,
-                serverThread,
-                database,
-                services.networkMapCache,
-                services.monitoringService.metrics,
-                info.legalIdentities[0].name.toString(),
-                advertisedAddress,
-                networkParameters.maxMessageSize,
-                nodeProperties.flowsDrainingMode::isEnabled,
-                nodeProperties.flowsDrainingMode.values)
-=======
 
         // Start up the embedded MQ server
         messageBroker?.apply {
@@ -289,7 +259,6 @@
                 advertisedAddress = nodeInfo.addresses[0],
                 maxMessageSize = networkParameters.maxMessageSize
         )
->>>>>>> 757181e2
     }
 
     private fun startLocalRpcBroker(securityManager: RPCSecurityManager): BrokerAddresses? {
@@ -393,17 +362,12 @@
                 }
                 printBasicNodeInfo("Database connection url is", "jdbc:h2:$url/node")
             }
-        }
-<<<<<<< HEAD
-        else if (databaseUrl != null) {
+        } else if (databaseUrl != null) {
             printBasicNodeInfo("Database connection url is", databaseUrl)
         }
-        return super.initialiseDatabasePersistence(schemaService, wellKnownPartyFromX500Name, wellKnownPartyFromAnonymous)
-=======
 
         super.startDatabase()
         database.closeOnStop()
->>>>>>> 757181e2
     }
 
     private val _startupComplete = openFuture<Unit>()
