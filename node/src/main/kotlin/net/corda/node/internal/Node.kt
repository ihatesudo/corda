--- conflicted
+++ resolved
@@ -239,17 +239,15 @@
 
         network as P2PMessagingClient
 
-<<<<<<< HEAD
         // When using external Artemis for P2P messaging, the node's p2pSslOptions are no longer used.
         val sslOptions = configuration.enterpriseConfiguration.messagingServerSslConfiguration ?: configuration.p2pSslOptions
-=======
+
         if (System.getProperty("io.netty.allocator.numHeapArenas").isNullOrBlank()) {
             // Netty arenas are approx 16MB each when max'd out.  Set arenas based on memory, not core count, unless memory is abundant.
             val memBasedArenas = max(Runtime.getRuntime().maxMemory() / 256.MB, 1L)
             // We set the min of the above and the default.
             System.setProperty("io.netty.allocator.numHeapArenas", min(memBasedArenas, NettyRuntime.availableProcessors() * 2L).toString())
         }
->>>>>>> a4cd8592
 
         // Construct security manager reading users data either from the 'security' config section
         // if present or from rpcUsers list if the former is missing from config.
