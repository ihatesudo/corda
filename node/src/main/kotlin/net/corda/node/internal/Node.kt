--- conflicted
+++ resolved
@@ -144,11 +144,7 @@
             }
         }
 
-<<<<<<< HEAD
-        printBasicNodeInfo("Incoming connection address:", advertisedAddress.toString())
-=======
         printBasicNodeInfo("Incoming connection address", advertisedAddress.toString())
->>>>>>> 4d66e21f
 
         val myIdentityOrNullIfNetworkMapService = if (networkMapAddress != null) obtainLegalIdentity().owningKey else null
         return NodeMessagingClient(
@@ -172,7 +168,6 @@
 
     private fun getAdvertisedAddress(): HostAndPort {
         return with(configuration) {
-<<<<<<< HEAD
             if (relay != null) {
                 HostAndPort.fromParts(relay.relayHost, relay.remoteInboundPort)
             } else {
@@ -180,11 +175,6 @@
                 val useHost = publicHost ?: p2pAddress.host
                 HostAndPort.fromParts(useHost, p2pAddress.port)
             }
-=======
-            val publicHost = tryDetectIfNotPublicHost(p2pAddress.host)
-            val useHost = publicHost ?: p2pAddress.host
-            HostAndPort.fromParts(useHost, p2pAddress.port)
->>>>>>> 4d66e21f
         }
     }
 
