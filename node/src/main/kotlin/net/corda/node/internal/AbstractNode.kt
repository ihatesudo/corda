--- conflicted
+++ resolved
@@ -1006,21 +1006,17 @@
 
     protected open fun makeVaultService(keyManagementService: KeyManagementService,
                                         services: ServicesForResolution,
-<<<<<<< HEAD
-                                        database: CordaPersistence): VaultServiceInternal {
+                                        database: CordaPersistence,
+                                        cordappLoader: CordappLoader): VaultServiceInternal {
         return NodeVaultService(
                 platformClock,
                 keyManagementService,
                 services,
                 database,
                 schemaService,
-                cacheFactory
+                cacheFactory,
+                cordappLoader.appClassLoader
         )
-=======
-                                        database: CordaPersistence,
-                                        cordappLoader: CordappLoader): VaultServiceInternal {
-        return NodeVaultService(platformClock, keyManagementService, services, database, schemaService, cordappLoader.appClassLoader)
->>>>>>> 57a70fa1
     }
 
     /** Load configured JVM agents */
