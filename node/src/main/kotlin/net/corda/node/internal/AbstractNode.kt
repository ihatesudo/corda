package net.corda.node.internal

import com.codahale.metrics.MetricRegistry
import com.google.common.collect.MutableClassToInstanceMap
import net.corda.confidential.SwapIdentitiesFlow
import net.corda.confidential.SwapIdentitiesHandler
import net.corda.core.CordaException
import net.corda.core.concurrent.CordaFuture
import net.corda.core.context.InvocationContext
import net.corda.core.crypto.newSecureRandom
import net.corda.core.crypto.sign
import net.corda.core.flows.*
import net.corda.core.identity.CordaX500Name
import net.corda.core.identity.Party
import net.corda.core.identity.PartyAndCertificate
import net.corda.core.internal.FlowStateMachine
import net.corda.core.internal.GlobalProperties
import net.corda.core.internal.VisibleForTesting
import net.corda.core.internal.concurrent.map
import net.corda.core.internal.concurrent.openFuture
import net.corda.core.internal.uncheckedCast
import net.corda.core.messaging.*
import net.corda.core.node.*
import net.corda.core.node.services.*
import net.corda.core.serialization.SerializationWhitelist
import net.corda.core.serialization.SerializeAsToken
import net.corda.core.serialization.SingletonSerializeAsToken
import net.corda.core.serialization.serialize
import net.corda.core.transactions.SignedTransaction
import net.corda.core.utilities.NetworkHostAndPort
import net.corda.core.utilities.debug
import net.corda.core.utilities.getOrThrow
import net.corda.node.VersionInfo
import net.corda.node.internal.classloading.requireAnnotation
import net.corda.node.internal.cordapp.CordappLoader
import net.corda.node.internal.cordapp.CordappProviderImpl
import net.corda.node.internal.cordapp.CordappProviderInternal
import net.corda.node.internal.security.RPCSecurityManager
import net.corda.node.services.ContractUpgradeHandler
import net.corda.node.services.FinalityHandler
import net.corda.node.services.NotaryChangeHandler
import net.corda.node.services.api.*
import net.corda.node.services.config.*
import net.corda.node.services.events.NodeSchedulerService
import net.corda.node.services.events.ScheduledActivityObserver
import net.corda.node.services.identity.PersistentIdentityService
import net.corda.node.services.keys.PersistentKeyManagementService
import net.corda.node.services.messaging.MessagingService
import net.corda.node.services.network.*
import net.corda.node.services.persistence.*
import net.corda.node.services.schema.HibernateObserver
import net.corda.node.services.schema.NodeSchemaService
import net.corda.node.services.statemachine.*
import net.corda.node.services.transactions.*
import net.corda.node.services.upgrade.ContractUpgradeServiceImpl
import net.corda.node.services.vault.NodeVaultService
import net.corda.node.services.vault.VaultSoftLockManager
import net.corda.node.shell.InteractiveShell
import net.corda.node.utilities.AffinityExecutor
import net.corda.nodeapi.internal.DevIdentityGenerator
import net.corda.nodeapi.internal.crypto.X509Utilities
import net.corda.nodeapi.internal.persistence.*
import net.corda.nodeapi.internal.sign
import net.corda.nodeapi.internal.storeLegalIdentity
import org.apache.activemq.artemis.utils.ReusableLatch
import org.hibernate.type.descriptor.java.JavaTypeDescriptorRegistry
import org.slf4j.Logger
import rx.Observable
import rx.Scheduler
import java.io.IOException
import java.lang.management.ManagementFactory
import java.lang.reflect.InvocationTargetException
import java.security.KeyPair
import java.security.KeyStoreException
import java.security.PublicKey
import java.security.cert.X509Certificate
import java.sql.Connection
import java.sql.DriverManager
import java.time.Clock
import java.time.Duration
import java.util.*
import java.util.concurrent.ConcurrentHashMap
import kotlin.collections.set
import kotlin.reflect.KClass
import net.corda.core.crypto.generateKeyPair as cryptoGenerateKeyPair

/**
 * A base node implementation that can be customised either for production (with real implementations that do real
 * I/O), or a mock implementation suitable for unit test environments.
 *
 * Marked as SingletonSerializeAsToken to prevent the invisible reference to AbstractNode in the ServiceHub accidentally
 * sweeping up the Node into the Kryo checkpoint serialization via any flows holding a reference to ServiceHub.
 */
// TODO Log warning if this node is a notary but not one of the ones specified in the network parameters, both for core and custom

// In theory the NodeInfo for the node should be passed in, instead, however currently this is constructed by the
// AbstractNode. It should be possible to generate the NodeInfo outside of AbstractNode, so it can be passed in.
abstract class AbstractNode(val configuration: NodeConfiguration,
                            val platformClock: CordaClock,
                            protected val versionInfo: VersionInfo,
                            protected val cordappLoader: CordappLoader,
                            protected val busyNodeLatch: ReusableLatch = ReusableLatch()) : SingletonSerializeAsToken() {

    private class StartedNodeImpl<out N : AbstractNode>(
            override val internals: N,
            services: ServiceHubInternalImpl,
            override val info: NodeInfo,
            override val checkpointStorage: CheckpointStorage,
            override val smm: StateMachineManager,
            override val attachments: NodeAttachmentService,
            override val network: MessagingService,
            override val database: CordaPersistence,
            override val rpcOps: CordaRPCOps,
            flowStarter: FlowStarter,
            override val notaryService: NotaryService?) : StartedNode<N> {
        override val services: StartedNodeServices = object : StartedNodeServices, ServiceHubInternal by services, FlowStarter by flowStarter {}
    }

    protected abstract val log: Logger

    // We will run as much stuff in this single thread as possible to keep the risk of thread safety bugs low during the
    // low-performance prototyping period.
    protected abstract val serverThread: AffinityExecutor.ServiceAffinityExecutor

    private val cordappServices = MutableClassToInstanceMap.create<SerializeAsToken>()
    private val flowFactories = ConcurrentHashMap<Class<out FlowLogic<*>>, InitiatedFlowFactory<*>>()

    protected val services: ServiceHubInternal get() = _services
    private lateinit var _services: ServiceHubInternalImpl
    protected var myNotaryIdentity: PartyAndCertificate? = null
    protected lateinit var checkpointStorage: CheckpointStorage
    private lateinit var tokenizableServices: List<Any>
    protected lateinit var attachments: NodeAttachmentService
    protected lateinit var network: MessagingService
    protected val runOnStop = ArrayList<() -> Any?>()
    private val _nodeReadyFuture = openFuture<Unit>()
    protected var networkMapClient: NetworkMapClient? = null
    protected lateinit var networkMapUpdater: NetworkMapUpdater
    lateinit var securityManager: RPCSecurityManager

    /** Completes once the node has successfully registered with the network map service
     * or has loaded network map data from local database */
    val nodeReadyFuture: CordaFuture<Unit> get() = _nodeReadyFuture

    open val serializationWhitelists: List<SerializationWhitelist> by lazy {
        cordappLoader.cordapps.flatMap { it.serializationWhitelists }
    }

    /** Set to non-null once [start] has been successfully called. */
    open val started get() = _started
    @Volatile private var _started: StartedNode<AbstractNode>? = null

    /** The implementation of the [CordaRPCOps] interface used by this node. */
    open fun makeRPCOps(flowStarter: FlowStarter, database: CordaPersistence, smm: StateMachineManager): CordaRPCOps {
        return SecureCordaRPCOps(services, smm, database, flowStarter)
    }

    private fun initCertificate() {
        if (configuration.devMode) {
            log.warn("Corda node is running in dev mode.")
            configuration.configureWithDevSSLCertificate()
        }
        validateKeystore()
    }

    open fun generateAndSaveNodeInfo(): NodeInfo {
        check(started == null) { "Node has already been started" }
        log.info("Generating nodeInfo ...")
        initCertificate()
        val schemaService = NodeSchemaService(cordappLoader.cordappSchemas)
        val (identity, identityKeyPair) = obtainIdentity(notaryConfig = null)
        return initialiseDatabasePersistence(schemaService, makeIdentityService(identity.certificate)) { database ->
            // TODO The fact that we need to specify an empty list of notaries just to generate our node info looks like
            // a code smell.
            val persistentNetworkMapCache = PersistentNetworkMapCache(database, notaries = emptyList())
            persistentNetworkMapCache.start()
            val (keyPairs, info) = initNodeInfo(persistentNetworkMapCache, identity, identityKeyPair)
            val signedNodeInfo = info.sign { publicKey, serialised ->
                val privateKey = keyPairs.single { it.public == publicKey }.private
                privateKey.sign(serialised.bytes)
            }
            NodeInfoWatcher.saveToFile(configuration.baseDirectory, signedNodeInfo)
            info
        }
    }

    open fun start(): StartedNode<AbstractNode> {
        check(started == null) { "Node has already been started" }
        log.info("Node starting up ...")
        initCertificate()
        val schemaService = NodeSchemaService(cordappLoader.cordappSchemas, configuration.notary != null)
        val (identity, identityKeyPair) = obtainIdentity(notaryConfig = null)
        val identityService = makeIdentityService(identity.certificate)
        networkMapClient = configuration.compatibilityZoneURL?.let { NetworkMapClient(it, identityService.trustRoot) }
        GlobalProperties.networkParameters = NetworkParametersReader(identityService.trustRoot, networkMapClient, configuration.baseDirectory).networkParameters
        check(GlobalProperties.networkParameters.minimumPlatformVersion <= versionInfo.platformVersion) {
            "Node's platform version is lower than network's required minimumPlatformVersion"
        }
        // Do all of this in a database transaction so anything that might need a connection has one.
        val (startedImpl, schedulerService) = initialiseDatabasePersistence(schemaService, identityService) { database ->
            val networkMapCache = NetworkMapCacheImpl(PersistentNetworkMapCache(database, GlobalProperties.networkParameters.notaries).start(), identityService)
            val (keyPairs, info) = initNodeInfo(networkMapCache, identity, identityKeyPair)
            identityService.loadIdentities(info.legalIdentitiesAndCerts)
            val transactionStorage = makeTransactionStorage(database, configuration.transactionCacheSizeBytes)
<<<<<<< HEAD
            val nodeServices = makeServices(keyPairs, schemaService, transactionStorage, database, info, identityService, networkMapCache)
            val mutualExclusionConfiguration = configuration.enterpriseConfiguration.mutualExclusionConfiguration
            if (mutualExclusionConfiguration.on) {
                RunOnceService(database, mutualExclusionConfiguration.machineName,
                        ManagementFactory.getRuntimeMXBean().name.split("@")[0],
                        mutualExclusionConfiguration.updateInterval, mutualExclusionConfiguration.waitInterval).start()
            }
=======
            val nodeProperties = NodePropertiesPersistentStore(StubbedNodeUniqueIdProvider::value, database)
            val nodeServices = makeServices(keyPairs, schemaService, transactionStorage, database, info, identityService, networkMapCache, nodeProperties)
>>>>>>> da591363
            val notaryService = makeNotaryService(nodeServices, database)
            val smm = makeStateMachineManager(database)
            val flowLogicRefFactory = FlowLogicRefFactoryImpl(cordappLoader.appClassLoader)
            val flowStarter = FlowStarterImpl(smm, flowLogicRefFactory)
            val schedulerService = NodeSchedulerService(
                    platformClock,
                    database,
                    flowStarter,
                    transactionStorage,
                    unfinishedSchedules = busyNodeLatch,
<<<<<<< HEAD
                    flowLogicRefFactory = flowLogicRefFactory
            )
=======
                    serverThread = serverThread,
                    flowLogicRefFactory = flowLogicRefFactory,
                    drainingModePollPeriod = configuration.drainingModePollPeriod,
                    nodeProperties = nodeProperties)
            if (serverThread is ExecutorService) {
                runOnStop += {
                    // We wait here, even though any in-flight messages should have been drained away because the
                    // server thread can potentially have other non-messaging tasks scheduled onto it. The timeout value is
                    // arbitrary and might be inappropriate.
                    MoreExecutors.shutdownAndAwaitTermination(serverThread as ExecutorService, 50, SECONDS)
                }
            }
>>>>>>> da591363
            makeVaultObservers(schedulerService, database.hibernateConfig, smm, schemaService, flowLogicRefFactory)
            val rpcOps = makeRPCOps(flowStarter, database, smm)
            startMessagingService(rpcOps)
            installCoreFlows()
            val cordaServices = installCordaServices(flowStarter)
            tokenizableServices = nodeServices + cordaServices + schedulerService
            registerCordappFlows(smm)
            _services.rpcFlows += cordappLoader.cordapps.flatMap { it.rpcFlows }
            startShell(rpcOps)
            Pair(StartedNodeImpl(this, _services, info, checkpointStorage, smm, attachments, network, database, rpcOps, flowStarter, notaryService), schedulerService)
        }
        networkMapUpdater = NetworkMapUpdater(services.networkMapCache,
                NodeInfoWatcher(configuration.baseDirectory, getRxIoScheduler(), Duration.ofMillis(configuration.additionalNodeInfoPollingFrequencyMsec)),
                networkMapClient,
                GlobalProperties.networkParameters.serialize().hash,
                configuration.baseDirectory)
        runOnStop += networkMapUpdater::close

        networkMapUpdater.updateNodeInfo(services.myInfo) {
            it.sign { publicKey, serialised ->
                services.keyManagementService.sign(serialised.bytes, publicKey).withoutKey()
            }
        }
        networkMapUpdater.subscribeToNetworkMap()

        // If we successfully  loaded network data from database, we set this future to Unit.
        _nodeReadyFuture.captureLater(services.networkMapCache.nodeReady.map { Unit })

        return startedImpl.apply {
            database.transaction {
                smm.start(tokenizableServices)
                // Shut down the SMM so no Fibers are scheduled.
                runOnStop += { smm.stop(acceptableLiveFiberCountOnStop()) }
                schedulerService.start()
            }
            _started = this
        }
    }

    /**
     * Should be [rx.schedulers.Schedulers.io] for production,
     * or [rx.internal.schedulers.CachedThreadScheduler] (with shutdown registered with [runOnStop]) for shared-JVM testing.
     */
    protected abstract fun getRxIoScheduler(): Scheduler

    open fun startShell(rpcOps: CordaRPCOps) {
        if (configuration.shouldInitCrashShell()) {
            InteractiveShell.startShell(configuration, rpcOps, securityManager, _services.identityService, _services.database)
        }
    }

    private fun initNodeInfo(networkMapCache: NetworkMapCacheBaseInternal,
                             identity: PartyAndCertificate,
                             identityKeyPair: KeyPair): Pair<Set<KeyPair>, NodeInfo> {
        val keyPairs = mutableSetOf(identityKeyPair)

        myNotaryIdentity = configuration.notary?.let {
            if (it.isClusterConfig) {
                val (notaryIdentity, notaryIdentityKeyPair) = obtainIdentity(it)
                keyPairs += notaryIdentityKeyPair
                notaryIdentity
            } else {
                // In case of a single notary service myNotaryIdentity will be the node's single identity.
                identity
            }
        }

        var info = NodeInfo(
                myAddresses(),
                setOf(identity, myNotaryIdentity).filterNotNull(),
                versionInfo.platformVersion,
                platformClock.instant().toEpochMilli()
        )
        // Check if we have already stored a version of 'our own' NodeInfo, this is to avoid regenerating it with
        // a different timestamp.
        networkMapCache.getNodesByLegalName(configuration.myLegalName).firstOrNull()?.let {
            if (info.copy(serial = it.serial) == it) {
                info = it
            }
        }
        return Pair(keyPairs, info)
    }

    protected abstract fun myAddresses(): List<NetworkHostAndPort>

    protected open fun makeStateMachineManager(database: CordaPersistence): StateMachineManager {
        return SingleThreadedStateMachineManager(
                services,
                checkpointStorage,
                serverThread,
                database,
                newSecureRandom(),
                busyNodeLatch,
                cordappLoader.appClassLoader
        )
    }

    private class ServiceInstantiationException(cause: Throwable?) : CordaException("Service Instantiation Error", cause)

    private fun installCordaServices(flowStarter: FlowStarter): List<SerializeAsToken> {
        val loadedServices = cordappLoader.cordapps.flatMap { it.services }
        return filterServicesToInstall(loadedServices).mapNotNull {
            try {
                installCordaService(flowStarter, it)
            } catch (e: NoSuchMethodException) {
                log.error("${it.name}, as a Corda service, must have a constructor with a single parameter of type " +
                        ServiceHub::class.java.name)
                null
            } catch (e: ServiceInstantiationException) {
                log.error("Corda service ${it.name} failed to instantiate", e.cause)
                null
            } catch (e: Exception) {
                log.error("Unable to install Corda service ${it.name}", e)
                null
            }
        }
    }

    private fun filterServicesToInstall(loadedServices: List<Class<out SerializeAsToken>>): List<Class<out SerializeAsToken>> {
        val customNotaryServiceList = loadedServices.filter { isNotaryService(it) }
        if (customNotaryServiceList.isNotEmpty()) {
            if (configuration.notary?.custom == true) {
                require(customNotaryServiceList.size == 1) {
                    "Attempting to install more than one notary service: ${customNotaryServiceList.joinToString()}"
                }
            } else return loadedServices - customNotaryServiceList
        }
        return loadedServices
    }

    /**
     * If the [serviceClass] is a notary service, it will only be enable if the "custom" flag is set in
     * the notary configuration.
     */
    private fun isNotaryService(serviceClass: Class<*>) = NotaryService::class.java.isAssignableFrom(serviceClass)

    /**
     * This customizes the ServiceHub for each CordaService that is initiating flows
     */
    private class AppServiceHubImpl<T : SerializeAsToken>(private val serviceHub: ServiceHub, private val flowStarter: FlowStarter) : AppServiceHub, ServiceHub by serviceHub {
        lateinit var serviceInstance: T
        override fun <T> startTrackedFlow(flow: FlowLogic<T>): FlowProgressHandle<T> {
            val stateMachine = startFlowChecked(flow)
            return FlowProgressHandleImpl(
                    id = stateMachine.id,
                    returnValue = stateMachine.resultFuture,
                    progress = stateMachine.logic.track()?.updates ?: Observable.empty()
            )
        }

        override fun <T> startFlow(flow: FlowLogic<T>): FlowHandle<T> {
            val stateMachine = startFlowChecked(flow)
            return FlowHandleImpl(id = stateMachine.id, returnValue = stateMachine.resultFuture)
        }

        private fun <T> startFlowChecked(flow: FlowLogic<T>): FlowStateMachine<T> {
            val logicType = flow.javaClass
            require(logicType.isAnnotationPresent(StartableByService::class.java)) { "${logicType.name} was not designed for starting by a CordaService" }
            // TODO check service permissions
            // TODO switch from myInfo.legalIdentities[0].name to current node's identity as soon as available
            val context = InvocationContext.service(serviceInstance.javaClass.name, myInfo.legalIdentities[0].name)
            return flowStarter.startFlow(flow, context).getOrThrow()
        }

        override fun equals(other: Any?): Boolean {
            if (this === other) return true
            if (other !is AppServiceHubImpl<*>) return false
            return serviceHub == other.serviceHub
                    && flowStarter == other.flowStarter
                    && serviceInstance == other.serviceInstance
        }

        override fun hashCode() = Objects.hash(serviceHub, flowStarter, serviceInstance)
    }

    private fun <T : SerializeAsToken> installCordaService(flowStarter: FlowStarter, serviceClass: Class<T>): T {
        serviceClass.requireAnnotation<CordaService>()
        val service = try {
            val serviceContext = AppServiceHubImpl<T>(services, flowStarter)
            if (isNotaryService(serviceClass)) {
                check(myNotaryIdentity != null) { "Trying to install a notary service but no notary identity specified" }
                val constructor = serviceClass.getDeclaredConstructor(AppServiceHub::class.java, PublicKey::class.java).apply { isAccessible = true }
                serviceContext.serviceInstance = constructor.newInstance(serviceContext, myNotaryIdentity!!.owningKey)
                serviceContext.serviceInstance
            } else {
                try {
                    val extendedServiceConstructor = serviceClass.getDeclaredConstructor(AppServiceHub::class.java).apply { isAccessible = true }
                    serviceContext.serviceInstance = extendedServiceConstructor.newInstance(serviceContext)
                    serviceContext.serviceInstance
                } catch (ex: NoSuchMethodException) {
                    val constructor = serviceClass.getDeclaredConstructor(ServiceHub::class.java).apply { isAccessible = true }
                    log.warn("${serviceClass.name} is using legacy CordaService constructor with ServiceHub parameter. Upgrade to an AppServiceHub parameter to enable updated API features.")
                    constructor.newInstance(services)
                }
            }
        } catch (e: InvocationTargetException) {
            throw ServiceInstantiationException(e.cause)
        }
        cordappServices.putInstance(serviceClass, service)

        if (service is NotaryService) handleCustomNotaryService(service)

        log.info("Installed ${serviceClass.name} Corda service")
        return service
    }

    private fun handleCustomNotaryService(service: NotaryService) {
        runOnStop += service::stop
        service.start()
        installCoreFlow(NotaryFlow.Client::class, service::createServiceFlow)
    }

    private fun registerCordappFlows(smm: StateMachineManager) {
        cordappLoader.cordapps.flatMap { it.initiatedFlows }
                .forEach {
                    try {
                        registerInitiatedFlowInternal(smm, it, track = false)
                    } catch (e: NoSuchMethodException) {
                        log.error("${it.name}, as an initiated flow, must have a constructor with a single parameter " +
                                "of type ${Party::class.java.name}")
                    } catch (e: Exception) {
                        log.error("Unable to register initiated flow ${it.name}", e)
                    }
                }
    }

    internal fun <T : FlowLogic<*>> registerInitiatedFlow(smm: StateMachineManager, initiatedFlowClass: Class<T>): Observable<T> {
        return registerInitiatedFlowInternal(smm, initiatedFlowClass, track = true)
    }

    // TODO remove once not needed
    private fun deprecatedFlowConstructorMessage(flowClass: Class<*>): String {
        return "Installing flow factory for $flowClass accepting a ${Party::class.java.simpleName}, which is deprecated. " +
                "It should accept a ${FlowSession::class.java.simpleName} instead"
    }

    private fun <F : FlowLogic<*>> registerInitiatedFlowInternal(smm: StateMachineManager, initiatedFlow: Class<F>, track: Boolean): Observable<F> {
        val constructors = initiatedFlow.declaredConstructors.associateBy { it.parameterTypes.toList() }
        val flowSessionCtor = constructors[listOf(FlowSession::class.java)]?.apply { isAccessible = true }
        val ctor: (FlowSession) -> F = if (flowSessionCtor == null) {
            // Try to fallback to a Party constructor
            val partyCtor = constructors[listOf(Party::class.java)]?.apply { isAccessible = true }
            if (partyCtor == null) {
                throw IllegalArgumentException("$initiatedFlow must have a constructor accepting a ${FlowSession::class.java.name}")
            } else {
                log.warn(deprecatedFlowConstructorMessage(initiatedFlow))
            }
            { flowSession: FlowSession -> uncheckedCast(partyCtor.newInstance(flowSession.counterparty)) }
        } else {
            { flowSession: FlowSession -> uncheckedCast(flowSessionCtor.newInstance(flowSession)) }
        }
        val initiatingFlow = initiatedFlow.requireAnnotation<InitiatedBy>().value.java
        val (version, classWithAnnotation) = initiatingFlow.flowVersionAndInitiatingClass
        require(classWithAnnotation == initiatingFlow) {
            "${InitiatedBy::class.java.name} must point to ${classWithAnnotation.name} and not ${initiatingFlow.name}"
        }
        val flowFactory = InitiatedFlowFactory.CorDapp(version, initiatedFlow.appName, ctor)
        val observable = internalRegisterFlowFactory(smm, initiatingFlow, flowFactory, initiatedFlow, track)
        log.info("Registered ${initiatingFlow.name} to initiate ${initiatedFlow.name} (version $version)")
        return observable
    }

    internal fun <F : FlowLogic<*>> internalRegisterFlowFactory(smm: StateMachineManager,
                                                                initiatingFlowClass: Class<out FlowLogic<*>>,
                                                                flowFactory: InitiatedFlowFactory<F>,
                                                                initiatedFlowClass: Class<F>,
                                                                track: Boolean): Observable<F> {
        val observable = if (track) {
            smm.changes.filter { it is StateMachineManager.Change.Add }.map { it.logic }.ofType(initiatedFlowClass)
        } else {
            Observable.empty()
        }
        flowFactories[initiatingFlowClass] = flowFactory
        return observable
    }

    /**
     * Installs a flow that's core to the Corda platform. Unlike CorDapp flows which are versioned individually using
     * [InitiatingFlow.version], core flows have the same version as the node's platform version. To cater for backwards
     * compatibility [flowFactory] provides a second parameter which is the platform version of the initiating party.
     */
    @VisibleForTesting
    fun installCoreFlow(clientFlowClass: KClass<out FlowLogic<*>>, flowFactory: (FlowSession) -> FlowLogic<*>) {
        require(clientFlowClass.java.flowVersionAndInitiatingClass.first == 1) {
            "${InitiatingFlow::class.java.name}.version not applicable for core flows; their version is the node's platform version"
        }
        flowFactories[clientFlowClass.java] = InitiatedFlowFactory.Core(flowFactory)
        log.debug { "Installed core flow ${clientFlowClass.java.name}" }
    }


    private fun installCoreFlows() {
        installCoreFlow(FinalityFlow::class, ::FinalityHandler)
        installCoreFlow(NotaryChangeFlow::class, ::NotaryChangeHandler)
        installCoreFlow(ContractUpgradeFlow.Initiate::class, ::ContractUpgradeHandler)
        installCoreFlow(SwapIdentitiesFlow::class, ::SwapIdentitiesHandler)
    }

    /**
     * Builds node internal, advertised, and plugin services.
     * Returns a list of tokenizable services to be added to the serialisation context.
     */
    private fun makeServices(keyPairs: Set<KeyPair>,
                             schemaService: SchemaService,
                             transactionStorage: WritableTransactionStorage,
                             database: CordaPersistence,
                             info: NodeInfo,
                             identityService: IdentityServiceInternal,
                             networkMapCache: NetworkMapCacheInternal,
                             nodeProperties: NodePropertiesStore): MutableList<Any> {
        checkpointStorage = DBCheckpointStorage()
        val metrics = MetricRegistry()
        attachments = NodeAttachmentService(metrics, configuration.attachmentContentCacheSizeBytes, configuration.attachmentCacheBound)
        val cordappProvider = CordappProviderImpl(cordappLoader, attachments)
        val keyManagementService = makeKeyManagementService(identityService, keyPairs)
        _services = ServiceHubInternalImpl(
                identityService,
                keyManagementService,
                schemaService,
                transactionStorage,
                MonitoringService(metrics),
                cordappProvider,
                database,
                info,
                networkMapCache,
                nodeProperties)
        network = makeMessagingService(database, info, nodeProperties)
        val tokenizableServices = mutableListOf(attachments, network, services.vaultService,
                services.keyManagementService, services.identityService, platformClock,
                services.auditService, services.monitoringService, services.networkMapCache, services.schemaService,
                services.transactionVerifierService, services.validatedTransactions, services.contractUpgradeService,
                services, cordappProvider, this)
        return tokenizableServices
    }

    protected open fun makeTransactionStorage(database: CordaPersistence, transactionCacheSizeBytes: Long): WritableTransactionStorage = DBTransactionStorage(transactionCacheSizeBytes)
    private fun makeVaultObservers(schedulerService: SchedulerService, hibernateConfig: HibernateConfiguration, smm: StateMachineManager, schemaService: SchemaService, flowLogicRefFactory: FlowLogicRefFactory) {
        VaultSoftLockManager.install(services.vaultService, smm)
        ScheduledActivityObserver.install(services.vaultService, schedulerService, flowLogicRefFactory)
        HibernateObserver.install(services.vaultService.rawUpdates, hibernateConfig, schemaService)
    }

    @VisibleForTesting
    protected open fun acceptableLiveFiberCountOnStop(): Int = 0

    private fun validateKeystore() {
        val containCorrectKeys = try {
            // This will throw IOException if key file not found or KeyStoreException if keystore password is incorrect.
            val sslKeystore = configuration.loadSslKeyStore()
            val identitiesKeystore = configuration.loadNodeKeyStore()
            X509Utilities.CORDA_CLIENT_TLS in sslKeystore && X509Utilities.CORDA_CLIENT_CA in identitiesKeystore
        } catch (e: KeyStoreException) {
            log.warn("Certificate key store found but key store password does not match configuration.")
            false
        } catch (e: IOException) {
            false
        }
        require(containCorrectKeys) {
            "Identity certificate not found. " +
                    "Please either copy your existing identity key and certificate from another node, " +
                    "or if you don't have one yet, fill out the config file and run corda.jar --initial-registration. " +
                    "Read more at: https://docs.corda.net/permissioning.html"
        }

        // Check all cert path chain to the trusted root
        val sslCertChainRoot = configuration.loadSslKeyStore().getCertificateChain(X509Utilities.CORDA_CLIENT_TLS).last()
        val nodeCaCertChainRoot = configuration.loadNodeKeyStore().getCertificateChain(X509Utilities.CORDA_CLIENT_CA).last()
        val trustRoot = configuration.loadTrustStore().getCertificate(X509Utilities.CORDA_ROOT_CA)

        require(sslCertChainRoot == trustRoot) { "TLS certificate must chain to the trusted root." }
        require(nodeCaCertChainRoot == trustRoot) { "Client CA certificate must chain to the trusted root." }
    }

    // Specific class so that MockNode can catch it.
    class DatabaseConfigurationException(msg: String) : CordaException(msg)

    protected open fun <T> initialiseDatabasePersistence(schemaService: SchemaService, identityService: IdentityService, insideTransaction: (CordaPersistence) -> T): T {
        log.debug {
            val driverClasses = DriverManager.getDrivers().asSequence().map { it.javaClass.name }
            "Available JDBC drivers: $driverClasses"
        }

        val props = configuration.dataSourceProperties
        if (props.isNotEmpty()) {
            val database = configureDatabase(props, configuration.database, identityService, schemaService)
            // Now log the vendor string as this will also cause a connection to be tested eagerly.
            logVendorString(database, log)
            runOnStop += database::close
            return database.transaction {
                insideTransaction(database)
            }
        } else {
            throw DatabaseConfigurationException("There must be a database configured.")
        }
    }

    private fun makeNotaryService(tokenizableServices: MutableList<Any>, database: CordaPersistence): NotaryService? {
        return configuration.notary?.let {
            makeCoreNotaryService(it, database).also {
                tokenizableServices.add(it)
                runOnStop += it::stop
                installCoreFlow(NotaryFlow.Client::class, it::createServiceFlow)
                log.info("Running core notary: ${it.javaClass.name}")
                it.start()
            }
        }
    }

    open protected fun checkNetworkMapIsInitialized() {
        if (!services.networkMapCache.loadDBSuccess) {
            // TODO: There should be a consistent approach to configuration error exceptions.
            throw NetworkMapCacheEmptyException()
        }
    }

    protected open fun makeKeyManagementService(identityService: IdentityService, keyPairs: Set<KeyPair>): KeyManagementService {
        return PersistentKeyManagementService(identityService, keyPairs)
    }

    private fun makeCoreNotaryService(notaryConfig: NotaryConfig, database: CordaPersistence): NotaryService {
        val notaryKey = myNotaryIdentity?.owningKey ?: throw IllegalArgumentException("No notary identity initialized when creating a notary service")
        return notaryConfig.run {
            when {
                raft != null -> {
                    val uniquenessProvider = RaftUniquenessProvider(configuration, database, services.monitoringService.metrics, raft)
                    (if (validating) ::RaftValidatingNotaryService else ::RaftNonValidatingNotaryService)(services, notaryKey, uniquenessProvider)
                }
                bftSMaRt != null -> {
                    if (validating) throw IllegalArgumentException("Validating BFTSMaRt notary not supported")
                    BFTNonValidatingNotaryService(services, notaryKey, bftSMaRt, makeBFTCluster(notaryKey, bftSMaRt))
                }
                mysql != null -> {
                    (if (validating) ::MySQLValidatingNotaryService else ::MySQLNonValidatingNotaryService)(services, notaryKey, mysql, configuration.devMode)
                }
                else -> (if (validating) ::ValidatingNotaryService else ::SimpleNotaryService)(services, notaryKey)
            }
        }
    }

    protected open fun makeBFTCluster(notaryKey: PublicKey, bftSMaRtConfig: BFTSMaRtConfiguration): BFTSMaRt.Cluster {
        return object : BFTSMaRt.Cluster {
            override fun waitUntilAllReplicasHaveInitialized() {
                log.warn("A BFT replica may still be initializing, in which case the upcoming consensus change may cause it to spin.")
            }
        }
    }

    private fun makeIdentityService(identityCert: X509Certificate): PersistentIdentityService {
        val trustRoot = configuration.loadTrustStore().getCertificate(X509Utilities.CORDA_ROOT_CA)
        val nodeCa = configuration.loadNodeKeyStore().getCertificate(X509Utilities.CORDA_CLIENT_CA)
        return PersistentIdentityService(trustRoot, identityCert, nodeCa)
    }

    protected abstract fun makeTransactionVerifierService(): TransactionVerifierService

    open fun stop() {
        // TODO: We need a good way of handling "nice to have" shutdown events, especially those that deal with the
        // network, including unsubscribing from updates from remote services. Possibly some sort of parameter to stop()
        // to indicate "Please shut down gracefully" vs "Shut down now".
        // Meanwhile, we let the remote service send us updates until the acknowledgment buffer overflows and it
        // unsubscribes us forcibly, rather than blocking the shutdown process.

        // Run shutdown hooks in opposite order to starting
        for (toRun in runOnStop.reversed()) {
            toRun()
        }
        runOnStop.clear()
        _started = null
    }

    protected abstract fun makeMessagingService(database: CordaPersistence, info: NodeInfo, nodeProperties: NodePropertiesStore): MessagingService
    protected abstract fun startMessagingService(rpcOps: RPCOps)

    private fun obtainIdentity(notaryConfig: NotaryConfig?): Pair<PartyAndCertificate, KeyPair> {
        val keyStore = configuration.loadNodeKeyStore()

        val (id, singleName) = if (notaryConfig == null || !notaryConfig.isClusterConfig) {
            // Node's main identity or if it's a single node notary
            Pair(DevIdentityGenerator.NODE_IDENTITY_ALIAS_PREFIX, configuration.myLegalName)
        } else {
            // The node is part of a distributed notary whose identity must already be generated beforehand.
            Pair(DevIdentityGenerator.DISTRIBUTED_NOTARY_ALIAS_PREFIX, null)
        }
        // TODO: Integrate with Key management service?
        val privateKeyAlias = "$id-private-key"

        if (privateKeyAlias !in keyStore) {
            singleName ?: throw IllegalArgumentException(
                    "Unable to find in the key store the identity of the distributed notary the node is part of")
            log.info("$privateKeyAlias not found in key store ${configuration.nodeKeystore}, generating fresh key!")
            // TODO This check shouldn't be needed
            check(singleName == configuration.myLegalName)
            keyStore.storeLegalIdentity(privateKeyAlias, generateKeyPair())
        }

        val (x509Cert, keyPair) = keyStore.getCertificateAndKeyPair(privateKeyAlias)

        // TODO: Use configuration to indicate composite key should be used instead of public key for the identity.
        val compositeKeyAlias = "$id-composite-key"
        val certificates = if (compositeKeyAlias in keyStore) {
            // Use composite key instead if it exists
            val certificate = keyStore.getCertificate(compositeKeyAlias)
            // We have to create the certificate chain for the composite key manually, this is because we don't have a keystore
            // provider that understand compositeKey-privateKey combo. The cert chain is created using the composite key certificate +
            // the tail of the private key certificates, as they are both signed by the same certificate chain.
            listOf(certificate) + keyStore.getCertificateChain(privateKeyAlias).drop(1)
        } else {
            keyStore.getCertificateChain(privateKeyAlias).let {
                check(it[0] == x509Cert) { "Certificates from key store do not line up!" }
                it
            }
        }

        val subject = CordaX500Name.build(certificates[0].subjectX500Principal)
        // TODO Include the name of the distributed notary, which the node is part of, in the notary config so that we
        // can cross-check the identity we get from the key store
        if (singleName != null && subject != singleName) {
            throw ConfigurationException("The name '$singleName' for $id doesn't match what's in the key store: $subject")
        }

        val certPath = X509Utilities.buildCertPath(certificates)
        return Pair(PartyAndCertificate(certPath), keyPair)
    }

    protected open fun generateKeyPair() = cryptoGenerateKeyPair()
    protected open fun makeVaultService(keyManagementService: KeyManagementService, stateLoader: StateLoader, hibernateConfig: HibernateConfiguration): VaultServiceInternal {
        return NodeVaultService(platformClock, keyManagementService, stateLoader, hibernateConfig)
    }

    private inner class ServiceHubInternalImpl(
            override val identityService: IdentityService,
            // Place the long term identity key in the KMS. Eventually, this is likely going to be separated again because
            // the KMS is meant for derived temporary keys used in transactions, and we're not supposed to sign things with
            // the identity key. But the infrastructure to make that easy isn't here yet.
            override val keyManagementService: KeyManagementService,
            override val schemaService: SchemaService,
            override val validatedTransactions: WritableTransactionStorage,
            override val monitoringService: MonitoringService,
            override val cordappProvider: CordappProviderInternal,
            override val database: CordaPersistence,
            override val myInfo: NodeInfo,
            override val networkMapCache: NetworkMapCacheInternal,
            override val nodeProperties: NodePropertiesStore
    ) : SingletonSerializeAsToken(), ServiceHubInternal, StateLoader by validatedTransactions {
        override val rpcFlows = ArrayList<Class<out FlowLogic<*>>>()
        override val stateMachineRecordedTransactionMapping = DBTransactionMappingStorage()
        override val auditService = DummyAuditService()
        override val transactionVerifierService by lazy { makeTransactionVerifierService() }
        override val vaultService by lazy { makeVaultService(keyManagementService, validatedTransactions, database.hibernateConfig) }
        override val contractUpgradeService by lazy { ContractUpgradeServiceImpl() }
        override val attachments: AttachmentStorage get() = this@AbstractNode.attachments
        override val networkService: MessagingService get() = network
        override val clock: Clock get() = platformClock
        override val configuration: NodeConfiguration get() = this@AbstractNode.configuration
        override val networkMapUpdater: NetworkMapUpdater get() = this@AbstractNode.networkMapUpdater
        override fun <T : SerializeAsToken> cordaService(type: Class<T>): T {
            require(type.isAnnotationPresent(CordaService::class.java)) { "${type.name} is not a Corda service" }
            return cordappServices.getInstance(type) ?: throw IllegalArgumentException("Corda service ${type.name} does not exist")
        }

        override fun getFlowFactory(initiatingFlowClass: Class<out FlowLogic<*>>): InitiatedFlowFactory<*>? {
            return flowFactories[initiatingFlowClass]
        }

        override fun recordTransactions(statesToRecord: StatesToRecord, txs: Iterable<SignedTransaction>) {
            database.transaction {
                super.recordTransactions(statesToRecord, txs)
            }
        }

        override fun jdbcSession(): Connection = database.createSession()

        // allows services to register handlers to be informed when the node stop method is called
        override fun registerUnloadHandler(handler: () -> Unit) {
            runOnStop += handler
        }
    }
}

@VisibleForTesting
internal fun logVendorString(database: CordaPersistence, log: Logger) {
    database.transaction {
        log.info("Connected to ${connection.metaData.databaseProductName} database.")
    }
}

internal class FlowStarterImpl(private val smm: StateMachineManager, private val flowLogicRefFactory: FlowLogicRefFactory) : FlowStarter {
    override fun <T> startFlow(logic: FlowLogic<T>, context: InvocationContext): CordaFuture<FlowStateMachine<T>> {
        return smm.startFlow(logic, context)
    }

    override fun <T> invokeFlowAsync(
            logicType: Class<out FlowLogic<T>>,
            context: InvocationContext,
            vararg args: Any?): CordaFuture<FlowStateMachine<T>> {
        val logicRef = flowLogicRefFactory.createForRPC(logicType, *args)
        val logic: FlowLogic<T> = uncheckedCast(flowLogicRefFactory.toFlowLogic(logicRef))
        return startFlow(logic, context)
    }
}

class ConfigurationException(message: String) : CordaException(message)

/**
 * Thrown when a node is about to start and its network map cache doesn't contain any node.
 */
internal class NetworkMapCacheEmptyException : Exception()

fun configureDatabase(hikariProperties: Properties,
                      databaseConfig: DatabaseConfig,
                      identityService: IdentityService,
                      schemaService: SchemaService = NodeSchemaService()): CordaPersistence {
    // Register the AbstractPartyDescriptor so Hibernate doesn't warn when encountering AbstractParty. Unfortunately
    // Hibernate warns about not being able to find a descriptor if we don't provide one, but won't use it by default
    // so we end up providing both descriptor and converter. We should re-examine this in later versions to see if
    // either Hibernate can be convinced to stop warning, use the descriptor by default, or something else.
    JavaTypeDescriptorRegistry.INSTANCE.addDescriptor(AbstractPartyDescriptor(identityService))
    val dataSource = DataSourceFactory.createDataSource(hikariProperties)
    val attributeConverters = listOf(AbstractPartyToX500NameAsStringConverter(identityService))

    val jdbcUrl = hikariProperties.getProperty("dataSource.url", "")

    SchemaMigration(schemaService.schemaOptions.keys, dataSource, !isH2Database(jdbcUrl), databaseConfig).nodeStartup()

    return CordaPersistence(dataSource, databaseConfig, schemaService.schemaOptions.keys, jdbcUrl, attributeConverters)
}<|MERGE_RESOLUTION|>--- conflicted
+++ resolved
@@ -202,18 +202,14 @@
             val (keyPairs, info) = initNodeInfo(networkMapCache, identity, identityKeyPair)
             identityService.loadIdentities(info.legalIdentitiesAndCerts)
             val transactionStorage = makeTransactionStorage(database, configuration.transactionCacheSizeBytes)
-<<<<<<< HEAD
-            val nodeServices = makeServices(keyPairs, schemaService, transactionStorage, database, info, identityService, networkMapCache)
+            val nodeProperties = NodePropertiesPersistentStore(StubbedNodeUniqueIdProvider::value, database)
+            val nodeServices = makeServices(keyPairs, schemaService, transactionStorage, database, info, identityService, networkMapCache, nodeProperties)
             val mutualExclusionConfiguration = configuration.enterpriseConfiguration.mutualExclusionConfiguration
             if (mutualExclusionConfiguration.on) {
                 RunOnceService(database, mutualExclusionConfiguration.machineName,
                         ManagementFactory.getRuntimeMXBean().name.split("@")[0],
                         mutualExclusionConfiguration.updateInterval, mutualExclusionConfiguration.waitInterval).start()
             }
-=======
-            val nodeProperties = NodePropertiesPersistentStore(StubbedNodeUniqueIdProvider::value, database)
-            val nodeServices = makeServices(keyPairs, schemaService, transactionStorage, database, info, identityService, networkMapCache, nodeProperties)
->>>>>>> da591363
             val notaryService = makeNotaryService(nodeServices, database)
             val smm = makeStateMachineManager(database)
             val flowLogicRefFactory = FlowLogicRefFactoryImpl(cordappLoader.appClassLoader)
@@ -224,23 +220,9 @@
                     flowStarter,
                     transactionStorage,
                     unfinishedSchedules = busyNodeLatch,
-<<<<<<< HEAD
-                    flowLogicRefFactory = flowLogicRefFactory
-            )
-=======
-                    serverThread = serverThread,
                     flowLogicRefFactory = flowLogicRefFactory,
                     drainingModePollPeriod = configuration.drainingModePollPeriod,
                     nodeProperties = nodeProperties)
-            if (serverThread is ExecutorService) {
-                runOnStop += {
-                    // We wait here, even though any in-flight messages should have been drained away because the
-                    // server thread can potentially have other non-messaging tasks scheduled onto it. The timeout value is
-                    // arbitrary and might be inappropriate.
-                    MoreExecutors.shutdownAndAwaitTermination(serverThread as ExecutorService, 50, SECONDS)
-                }
-            }
->>>>>>> da591363
             makeVaultObservers(schedulerService, database.hibernateConfig, smm, schemaService, flowLogicRefFactory)
             val rpcOps = makeRPCOps(flowStarter, database, smm)
             startMessagingService(rpcOps)
