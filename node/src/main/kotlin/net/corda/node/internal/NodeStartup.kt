package net.corda.node.internal

import io.netty.channel.unix.Errors
import net.corda.cliutils.CliWrapperBase
import net.corda.cliutils.CordaCliWrapper
import net.corda.cliutils.CordaVersionProvider
import net.corda.cliutils.ExitCodes
import net.corda.core.crypto.Crypto
import net.corda.core.internal.*
import net.corda.core.internal.concurrent.thenMatch
import net.corda.core.internal.cordapp.CordappImpl
import net.corda.core.internal.errors.AddressBindingException
import net.corda.core.utilities.Try
import net.corda.core.utilities.contextLogger
import net.corda.core.utilities.loggerFor
import net.corda.node.*
import net.corda.node.internal.Node.Companion.isInvalidJavaVersion
import net.corda.node.internal.cordapp.MultipleCordappsForFlowException
import net.corda.node.internal.subcommands.*
import net.corda.node.internal.subcommands.ValidateConfigurationCli.Companion.logConfigurationErrors
import net.corda.node.internal.subcommands.ValidateConfigurationCli.Companion.logRawConfig
import net.corda.node.services.config.NodeConfiguration
import net.corda.node.services.config.shouldStartLocalShell
import net.corda.node.services.config.shouldStartSSHDaemon
import net.corda.node.utilities.registration.NodeRegistrationException
import net.corda.nodeapi.internal.addShutdownHook
import net.corda.nodeapi.internal.persistence.CouldNotCreateDataSourceException
import net.corda.nodeapi.internal.persistence.DatabaseIncompatibleException
import net.corda.nodeapi.internal.persistence.oracleJdbcDriverSerialFilter
import net.corda.tools.shell.InteractiveShell
import org.fusesource.jansi.Ansi
import org.slf4j.bridge.SLF4JBridgeHandler
import picocli.CommandLine.Mixin
import sun.misc.VMSupport
import java.io.IOException
import java.io.RandomAccessFile
import java.lang.management.ManagementFactory
import java.net.InetAddress
import java.nio.file.Path
import java.time.DayOfWeek
import java.time.ZonedDateTime
import java.util.function.Consumer

/** An interface that can be implemented to tell the node what to do once it's intitiated. */
interface RunAfterNodeInitialisation {
    fun run(node: Node)
}

/** Base class for subcommands to derive from that initialises the logs and provides standard options. */
abstract class NodeCliCommand(alias: String, description: String, val startup: NodeStartup) : CliWrapperBase(alias, description), NodeStartupLogging {
    companion object {
        const val LOGS_DIRECTORY_NAME = "logs"
    }

    override fun initLogging() = this.initLogging(cmdLineOptions.baseDirectory)

    @Mixin
    val cmdLineOptions = SharedNodeCmdLineOptions()
}

/** Main corda entry point. */
open class NodeStartupCli : CordaCliWrapper("corda", "Runs a Corda Node") {
    open val startup = NodeStartup()
    @Mixin
    val cmdLineOptions = NodeCmdLineOptions()

    private val networkCacheCli by lazy { ClearNetworkCacheCli(startup) }
    private val justGenerateNodeInfoCli by lazy { GenerateNodeInfoCli(startup) }
    private val justGenerateRpcSslCertsCli by lazy { GenerateRpcSslCertsCli(startup) }
    private val initialRegistrationCli by lazy { InitialRegistrationCli(startup) }
    private val validateConfigurationCli by lazy { ValidateConfigurationCli() }

    override fun initLogging() = this.initLogging(cmdLineOptions.baseDirectory)

    override fun additionalSubCommands() = setOf(networkCacheCli, justGenerateNodeInfoCli, justGenerateRpcSslCertsCli, initialRegistrationCli, validateConfigurationCli)

    override fun runProgram(): Int {
        return when {
            InitialRegistration.checkRegistrationMode(cmdLineOptions.baseDirectory) -> {
                println("Node was started before in `initial-registration` mode, but the registration was not completed.\nResuming registration.")
                initialRegistrationCli.cmdLineOptions.copyFrom(cmdLineOptions)
                initialRegistrationCli.runProgram()
            }
            //deal with legacy flags and redirect to subcommands
            cmdLineOptions.isRegistration -> {
                Node.printWarning("The --initial-registration flag has been deprecated and will be removed in a future version. Use the initial-registration command instead.")
                requireNotNull(cmdLineOptions.networkRootTrustStorePassword) { "Network root trust store password must be provided in registration mode using --network-root-truststore-password." }
                initialRegistrationCli.networkRootTrustStorePassword = cmdLineOptions.networkRootTrustStorePassword!!
                initialRegistrationCli.networkRootTrustStorePathParameter = cmdLineOptions.networkRootTrustStorePathParameter
                initialRegistrationCli.cmdLineOptions.copyFrom(cmdLineOptions)
                initialRegistrationCli.runProgram()
            }
            cmdLineOptions.clearNetworkMapCache -> {
                Node.printWarning("The --clear-network-map-cache flag has been deprecated and will be removed in a future version. Use the clear-network-cache command instead.")
                networkCacheCli.cmdLineOptions.copyFrom(cmdLineOptions)
                networkCacheCli.runProgram()
            }
            cmdLineOptions.justGenerateNodeInfo -> {
                Node.printWarning("The --just-generate-node-info flag has been deprecated and will be removed in a future version. Use the generate-node-info command instead.")
                justGenerateNodeInfoCli.cmdLineOptions.copyFrom(cmdLineOptions)
                justGenerateNodeInfoCli.runProgram()
            }
            cmdLineOptions.justGenerateRpcSslCerts -> {
                Node.printWarning("The --just-generate-rpc-ssl-settings flag has been deprecated and will be removed in a future version. Use the generate-rpc-ssl-settings command instead.")
                justGenerateRpcSslCertsCli.cmdLineOptions.copyFrom(cmdLineOptions)
                justGenerateRpcSslCertsCli.runProgram()
            }
            else -> startup.initialiseAndRun(cmdLineOptions, object : RunAfterNodeInitialisation {
                val startupTime = System.currentTimeMillis()
                override fun run(node: Node) = startup.startNode(node, startupTime)
            })
        }
    }
}

/** This class provides a common set of functionality for starting a Node from command line arguments. */
open class NodeStartup : NodeStartupLogging {
    companion object {
        private val logger by lazy { loggerFor<Node>() } // I guess this is lazy to allow for logging init, but why Node?
        const val LOGS_DIRECTORY_NAME = "logs"
        const val LOGS_CAN_BE_FOUND_IN_STRING = "Logs can be found in"
    }

    lateinit var cmdLineOptions: SharedNodeCmdLineOptions

    fun initialiseAndRun(cmdLineOptions: SharedNodeCmdLineOptions, afterNodeInitialisation: RunAfterNodeInitialisation): Int {
        this.cmdLineOptions = cmdLineOptions

        // Step 1. Check for supported Java version.
        if (isInvalidJavaVersion()) return ExitCodes.FAILURE

        // Step 2. We do the single node check before we initialise logging so that in case of a double-node start it
        // doesn't mess with the running node's logs.
        if (!isNodeRunningAt(cmdLineOptions.baseDirectory)) return ExitCodes.FAILURE

        // Step 3. Register all cryptography [Provider]s.
        // Required to install our [SecureRandom] before e.g., UUID asks for one.
        // This needs to go after initLogging(netty clashes with our logging)
        Crypto.registerProviders()

        // Step 4. Print banner and basic node info.
        val versionInfo = getVersionInfo()
        drawBanner(versionInfo)
        Node.printBasicNodeInfo(LOGS_CAN_BE_FOUND_IN_STRING, System.getProperty("log-path"))

        // Step 5. Load and validate node configuration.
        val rawConfig = cmdLineOptions.rawConfiguration().doOnErrors(cmdLineOptions::logRawConfigurationErrors).optional ?: return ExitCodes.FAILURE
        val configuration = cmdLineOptions.parseConfiguration(rawConfig).doIfValid { logRawConfig(rawConfig) }.doOnErrors(::logConfigurationErrors).optional ?: return ExitCodes.FAILURE

        // Step 6. Configuring special serialisation requirements, i.e., bft-smart relies on Java serialization.
        if (attempt { banJavaSerialisation(configuration) }.doOnFailure(Consumer { error -> error.logAsUnexpected("Exception while configuring serialisation") }) !is Try.Success) return ExitCodes.FAILURE

        // Step 7. Any actions required before starting up the Corda network layer.
        if (attempt { preNetworkRegistration(configuration) }.doOnFailure(Consumer(::handleRegistrationError)) !is Try.Success) return ExitCodes.FAILURE

        // Step 8. Log startup info.
        logStartupInfo(versionInfo, configuration)

        // Step 9. Start node: create the node, check for other command-line options, add extra logging etc.
        if (attempt {
                    cmdLineOptions.baseDirectory.createDirectories()
                    afterNodeInitialisation.run(createNode(configuration, versionInfo))
                }.doOnFailure(Consumer(::handleStartError)) !is Try.Success) return ExitCodes.FAILURE

        return ExitCodes.SUCCESS
    }

    protected open fun preNetworkRegistration(conf: NodeConfiguration) = Unit

    open fun createNode(conf: NodeConfiguration, versionInfo: VersionInfo): Node = Node(conf, versionInfo)

    fun startNode(node: Node, startTime: Long) {
        if (node.configuration.devMode) {
            Emoji.renderIfSupported {
                Node.printWarning("This node is running in development mode! ${Emoji.developer} This is not safe for production deployment.")
            }
        } else {
            logger.info("The Corda node is running in production mode. If this is a developer environment you can set 'devMode=true' in the node.conf file.")
        }

        val nodeInfo = node.start()
        val loadedCodapps = node.services.cordappProvider.cordapps.filter { it.isLoaded }
        logLoadedCorDapps(loadedCodapps)

        node.nodeReadyFuture.thenMatch({
            // Elapsed time in seconds. We used 10 / 100.0 and not directly / 1000.0 to only keep two decimal digits.
            val elapsed = (System.currentTimeMillis() - startTime) / 10 / 100.0
            val name = nodeInfo.legalIdentitiesAndCerts.first().name.organisation
            Node.printBasicNodeInfo("Node for \"$name\" started up and registered in $elapsed sec")

            // Don't start the shell if there's no console attached.
            if (node.configuration.shouldStartLocalShell()) {
                node.startupComplete.then {
                    try {
                        InteractiveShell.runLocalShell(node::stop)
                    } catch (e: Exception) {
                        logger.error("Shell failed to start", e)
                    }
                }
            }
            if (node.configuration.shouldStartSSHDaemon()) {
                Node.printBasicNodeInfo("SSH server listening on port", node.configuration.sshd!!.port.toString())
            }
        },
                { th ->
                    logger.error("Unexpected exception during registration", th)
                })
        node.run()
    }

    protected open fun logStartupInfo(versionInfo: VersionInfo, conf: NodeConfiguration) {
        logger.info("Vendor: ${versionInfo.vendor}")
        logger.info("Release: ${versionInfo.releaseVersion}")
        logger.info("Platform Version: ${versionInfo.platformVersion}")
        logger.info("Revision: ${versionInfo.revision}")
        val info = ManagementFactory.getRuntimeMXBean()
        logger.info("PID: ${info.name.split("@").firstOrNull()}")  // TODO Java 9 has better support for this
        logger.info("Main class: ${NodeConfiguration::class.java.location.toURI().path}")
        logger.info("CommandLine Args: ${info.inputArguments.joinToString(" ")}")
        logger.info("bootclasspath: ${info.bootClassPath}")
        logger.info("classpath: ${info.classPath}")
        logger.info("VM ${info.vmName} ${info.vmVendor} ${info.vmVersion}")
        logger.info("Machine: ${lookupMachineNameAndMaybeWarn()}")
        logger.info("Working Directory: ${cmdLineOptions.baseDirectory}")
        val agentProperties = VMSupport.getAgentProperties()
        if (agentProperties.containsKey("sun.jdwp.listenerAddress")) {
            logger.info("Debug port: ${agentProperties.getProperty("sun.jdwp.listenerAddress")}")
        }
        var nodeStartedMessage = "Starting as node on ${conf.p2pAddress}"
        if (conf.extraNetworkMapKeys.isNotEmpty()) {
            nodeStartedMessage = "$nodeStartedMessage with additional Network Map keys ${conf.extraNetworkMapKeys.joinToString(prefix = "[", postfix = "]", separator = ", ")}"
        }
        logger.info(nodeStartedMessage)
    }

    protected open fun banJavaSerialisation(conf: NodeConfiguration) {
        // Enterprise only -  Oracle database requires additional serialization
        val isOracleDbDriver = conf.dataSourceProperties.getProperty("dataSource.url", "").startsWith("jdbc:oracle:")
        val serialFilter =
                if (isOracleDbDriver) {
                    ::oracleJdbcDriverSerialFilter
                } else {
                    ::defaultSerialFilter
                }
        // Note that in dev mode this filter can be overridden by a notary service implementation.
        SerialFilter.install(serialFilter)
    }

    open fun getVersionInfo(): VersionInfo {
        return VersionInfo(
                PLATFORM_VERSION,
                CordaVersionProvider.releaseVersion,
                CordaVersionProvider.revision,
                CordaVersionProvider.vendor
        )
    }

    protected open fun logLoadedCorDapps(corDapps: List<CordappImpl>) {
        Node.printBasicNodeInfo("Loaded ${corDapps.size} CorDapp(s)", corDapps.map { it.info }.joinToString(", "))
        corDapps.map { it.info }.filter { it.hasUnknownFields() }.let { malformed ->
            if (malformed.isNotEmpty()) {
                logger.warn("Found ${malformed.size} CorDapp(s) with unknown information. They will be unable to run on Corda in the future.")
            }
        }
    }

    fun isNodeRunningAt(baseDirectory: Path): Boolean {
        // Write out our process ID (which may or may not resemble a UNIX process id - to us it's just a string) to a
        // file that we'll do our best to delete on exit. But if we don't, it'll be overwritten next time. If it already
        // exists, we try to take the file lock first before replacing it and if that fails it means we're being started
        // twice with the same directory: that's a user error and we should bail out.
        val pidFile = (baseDirectory / "process-id").toFile()
        try {
            pidFile.createNewFile()
            val pidFileRw = RandomAccessFile(pidFile, "rw")
            val pidFileLock = pidFileRw.channel.tryLock()

            if (pidFileLock == null) {
                println("It appears there is already a node running with the specified data directory $baseDirectory")
                println("Shut that other node down and try again. It may have process ID ${pidFile.readText()}")
                return false
            }
            pidFile.deleteOnExit()
            // Avoid the lock being garbage collected. We don't really need to release it as the OS will do so for us
            // when our process shuts down, but we try in stop() anyway just to be nice.
            addShutdownHook {
                pidFileLock.release()
            }
            val ourProcessID: String = ManagementFactory.getRuntimeMXBean().name.split("@")[0]
            pidFileRw.setLength(0)
            pidFileRw.write(ourProcessID.toByteArray())
        } catch (ex: IOException) {
            val appUser = System.getProperty("user.name")
            println("Application user '$appUser' does not have necessary permissions for Node base directory '$baseDirectory'.")
            println("Corda Node process in now exiting. Please check directory permissions and try starting the Node again.")
            return false
        }
        return true
    }

    private fun lookupMachineNameAndMaybeWarn(): String {
        val start = System.currentTimeMillis()
        val hostName: String = InetAddress.getLocalHost().hostName
        val elapsed = System.currentTimeMillis() - start
        if (elapsed > 1000 && hostName.endsWith(".local")) {
            // User is probably on macOS and experiencing this problem: http://stackoverflow.com/questions/10064581/how-can-i-eliminate-slow-resolving-loading-of-localhost-virtualhost-a-2-3-secon
            //
            // Also see https://bugs.openjdk.java.net/browse/JDK-8143378
            val messages = listOf(
                    "Your computer took over a second to resolve localhost due an incorrect configuration. Corda will work but start very slowly until this is fixed. ",
                    "Please see https://docs.corda.net/troubleshooting.html#slow-localhost-resolution for information on how to fix this. ",
                    "It will only take a few seconds for you to resolve."
            )
            logger.warn(messages.joinToString(""))
            Emoji.renderIfSupported {
                print(Ansi.ansi().fgBrightRed())
                messages.forEach {
                    println("${Emoji.sleepingFace}$it")
                }
                print(Ansi.ansi().reset())
            }
        }
        return hostName
    }

    open fun drawBanner(versionInfo: VersionInfo) {
        Emoji.renderIfSupported {
            val messages = arrayListOf(
                    "The only distributed ledger that pays\nhomage to Pac Man in its logo.",
                    "You know, I was a banker\nonce ... but I lost interest. ${Emoji.bagOfCash}",
                    "It's not who you know, it's who you know\nknows what you know you know.",
                    "It runs on the JVM because QuickBasic\nis apparently not 'professional' enough.",
                    "\"It's OK computer, I go to sleep after\ntwenty minutes of inactivity too!\"",
                    "It's kind of like a block chain but\ncords sounded healthier than chains.",
                    "Computer science and finance together.\nYou should see our crazy Christmas parties!",
                    "I met my bank manager yesterday and asked\nto check my balance ... he pushed me over!",
                    "A banker left to their own devices may find\nthemselves .... a-loan! <applause>",
                    "Whenever I go near my bank\nI get withdrawal symptoms ${Emoji.coolGuy}",
                    "There was an earthquake in California,\na local bank went into de-fault.",
                    "I asked for insurance if the nearby\nvolcano erupted. They said I'd be covered.",
                    "I had an account with a bank in the\nNorth Pole, but they froze all my assets ${Emoji.santaClaus}",
                    "Check your contracts carefully. The fine print\nis usually a clause for suspicion ${Emoji.santaClaus}",
                    "Some bankers are generous ...\nto a vault! ${Emoji.bagOfCash} ${Emoji.coolGuy}",
                    "What you can buy for a dollar these\ndays is absolute non-cents! ${Emoji.bagOfCash}",
                    "Old bankers never die, they\njust... pass the buck",
                    "I won $3M on the lottery so I donated a quarter\nof it to charity. Now I have $2,999,999.75.",
                    "There are two rules for financial success:\n1) Don't tell everything you know.",
                    "Top tip: never say \"oops\", instead\nalways say \"Ah, Interesting!\"",
                    "Computers are useless. They can only\ngive you answers.  -- Picasso",
                    "Regular naps prevent old age, especially\nif you take them whilst driving.",
                    "Always borrow money from a pessimist.\nHe won't expect it back.",
                    "War does not determine who is right.\nIt determines who is left.",
                    "A bus stops at a bus station. A train stops at a\ntrain station. What happens at a workstation?",
                    "I got a universal remote control yesterday.\nI thought, this changes everything.",
                    "Did you ever walk into an office and\nthink, whiteboards are remarkable!",
                    "The good thing about lending out your time machine\nis that you basically get it back immediately.",
                    "I used to work in a shoe recycling\nshop. It was sole destroying.",
                    "What did the fish say\nwhen he hit a wall? Dam.",
                    "You should really try a seafood diet.\nIt's easy: you see food and eat it.",
                    "I recently sold my vacuum cleaner,\nall it was doing was gathering dust.",
                    "My professor accused me of plagiarism.\nHis words, not mine!",
                    "Change is inevitable, except\nfrom a vending machine.",
                    "If at first you don't succeed, destroy\nall the evidence that you tried.",
                    "If at first you don't succeed, \nthen we have something in common!",
                    "Moses had the first tablet that\ncould connect to the cloud.",
                    "How did my parents fight boredom before the internet?\nI asked my 17 siblings and they didn't know either.",
                    "Cats spend two thirds of their lives sleeping\nand the other third making viral videos.",
                    "The problem with troubleshooting\nis that trouble shoots back.",
                    "I named my dog 'Six Miles' so I can tell\npeople I walk Six Miles every day.",
                    "People used to laugh at me when I said I wanted\nto be a comedian. Well they're not laughing now!",
                    "My wife just found out I replaced our bed\nwith a trampoline; she hit the roof.",
                    "My boss asked me who is the stupid one, me or him?\nI said everyone knows he doesn't hire stupid people.",
                    "Don't trust atoms.\nThey make up everything.",
                    "Keep the dream alive:\nhit the snooze button.",
                    "Rest in peace, boiled water.\nYou will be mist.",
                    "When I discovered my toaster wasn't\nwaterproof, I was shocked.",
                    "Where do cryptographers go for\nentertainment? The security theatre.",
                    "How did the Java programmer get rich?\nThey inherited a factory.",
                    "Why did the developer quit his job?\nHe didn't get ar-rays."
            )

            if (Emoji.hasEmojiTerminal)
                messages += "Kind of like a regular database but\nwith emojis, colours and ascii art. ${Emoji.coolGuy}"


            if (ZonedDateTime.now().dayOfWeek == DayOfWeek.FRIDAY) {
                // Make it quite likely people see it.
                repeat(20) { messages += "Ah, Friday.\nMy second favourite F-word." }
            }

            val (msg1, msg2) = messages.randomOrNull()!!.split('\n')

            println(Ansi.ansi().newline().fgBrightRed().a(
                    """   ______               __""").newline().a(
                    """  / ____/     _________/ /___ _""").newline().a(
                    """ / /     __  / ___/ __  / __ `/         """).fgBrightBlue().a(msg1).newline().fgBrightRed().a(
                    """/ /___  /_/ / /  / /_/ / /_/ /          """).fgBrightBlue().a(msg2).newline().fgBrightRed().a(
                    """\____/     /_/   \__,_/\__,_/""").reset().newline().newline().fgBrightDefault().bold().a("--- ${versionInfo.vendor} ${versionInfo.releaseVersion} (${versionInfo.revision.take(7)}) -------------------------------------------------------------").newline().newline().reset())

        }
    }
}

/** Provide some common logging methods for node startup commands. */
interface NodeStartupLogging {
    companion object {
        val logger by lazy { contextLogger() }
        val startupErrors = setOf(MultipleCordappsForFlowException::class, CheckpointIncompatibleException::class, AddressBindingException::class, NetworkParametersReader::class, DatabaseIncompatibleException::class)
    }

    fun <RESULT> attempt(action: () -> RESULT): Try<RESULT> = Try.on(action).throwError()

    fun Throwable.logAsExpected(message: String? = this.message, print: (String?) -> Unit = logger::error) = print(message)

<<<<<<< HEAD
    fun Exception.logAsUnexpected(message: String? = this.message, error: Exception = this, print: (String?, Throwable) -> Unit = logger::error) = print("$message${this.message?.let { ": $it" }
            ?: ""}", error)
=======
    fun Throwable.logAsUnexpected(message: String? = this.message, error: Throwable = this, print: (String?, Throwable) -> Unit = logger::error) {
        print("$message${this.message?.let { ": $it" } ?: ""}", error)
    }
>>>>>>> 5d3b24dc

    fun handleRegistrationError(error: Throwable) {
        when (error) {
            is NodeRegistrationException -> error.logAsExpected("Issue with Node registration: ${error.message}")
            else -> error.logAsUnexpected("Exception during node registration")
        }
    }

    fun Throwable.isOpenJdkKnownIssue() = message?.startsWith("Unknown named curve:") == true

    fun Throwable.isExpectedWhenStartingNode() = startupErrors.any { error -> error.isInstance(this) }

    fun handleStartError(error: Throwable) {
        when {
            error.isExpectedWhenStartingNode() -> error.logAsExpected()
            error is CouldNotCreateDataSourceException -> error.logAsUnexpected()
            error is Errors.NativeIoException && error.message?.contains("Address already in use") == true -> error.logAsExpected("One of the ports required by the Corda node is already in use.")
            error.isOpenJdkKnownIssue() -> error.logAsExpected("Exception during node startup - ${error.message}. This is a known OpenJDK issue on some Linux distributions, please use OpenJDK from zulu.org or Oracle JDK.")
            else -> error.logAsUnexpected("Exception during node startup")
        }
    }
}

fun CliWrapperBase.initLogging(baseDirectory: Path) {
    System.setProperty("defaultLogLevel", specifiedLogLevel) // These properties are referenced from the XML config file.
    if (verbose) {
        System.setProperty("consoleLogLevel", specifiedLogLevel)
        Node.renderBasicInfoToConsole = false
    }
    System.setProperty("log-path", (baseDirectory / NodeCliCommand.LOGS_DIRECTORY_NAME).toString())
    SLF4JBridgeHandler.removeHandlersForRootLogger() // The default j.u.l config adds a ConsoleHandler.
    SLF4JBridgeHandler.install()
}<|MERGE_RESOLUTION|>--- conflicted
+++ resolved
@@ -412,14 +412,10 @@
 
     fun Throwable.logAsExpected(message: String? = this.message, print: (String?) -> Unit = logger::error) = print(message)
 
-<<<<<<< HEAD
-    fun Exception.logAsUnexpected(message: String? = this.message, error: Exception = this, print: (String?, Throwable) -> Unit = logger::error) = print("$message${this.message?.let { ": $it" }
+    fun Throwable.logAsUnexpected(message: String? = this.message, error: Throwable = this, print: (String?, Throwable) -> Unit = logger::error) {
+        print("$message${this.message?.let { ": $it" }
             ?: ""}", error)
-=======
-    fun Throwable.logAsUnexpected(message: String? = this.message, error: Throwable = this, print: (String?, Throwable) -> Unit = logger::error) {
-        print("$message${this.message?.let { ": $it" } ?: ""}", error)
-    }
->>>>>>> 5d3b24dc
+    }
 
     fun handleRegistrationError(error: Throwable) {
         when (error) {
