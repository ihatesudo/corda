--- conflicted
+++ resolved
@@ -14,13 +14,9 @@
 import net.corda.node.services.keys.PersistentKeyManagementService
 import net.corda.node.services.messaging.P2PMessageDeduplicator
 import net.corda.node.services.persistence.DBCheckpointStorage
+import net.corda.node.services.persistence.RunOnceService
 import net.corda.node.services.persistence.DBTransactionStorage
 import net.corda.node.services.persistence.NodeAttachmentService
-<<<<<<< HEAD
-import net.corda.node.services.persistence.RunOnceService
-import net.corda.node.services.transactions.BFTNonValidatingNotaryService
-=======
->>>>>>> 9ebeac1a
 import net.corda.node.services.transactions.PersistentUniquenessProvider
 import net.corda.node.services.upgrade.ContractUpgradeServiceImpl
 import net.corda.node.services.vault.VaultSchemaV1
@@ -54,16 +50,9 @@
     // Required schemas are those used by internal Corda services
     private val requiredSchemas: Map<MappedSchema, SchemaService.SchemaOptions> =
             mapOf(Pair(CommonSchemaV1, SchemaOptions()),
-<<<<<<< HEAD
-                    Pair(VaultSchemaV1, SchemaOptions()),
-                    Pair(NodeInfoSchemaV1, SchemaOptions()),
-                    Pair(NodeCoreV1, SchemaOptions())) +
-                    if (includeNotarySchemas) mapOf(Pair(NodeNotaryV1, SchemaOptions())) else emptyMap()
-=======
                   Pair(VaultSchemaV1, SchemaOptions()),
                   Pair(NodeInfoSchemaV1, SchemaOptions()),
                   Pair(NodeCoreV1, SchemaOptions()))
->>>>>>> 9ebeac1a
 
     fun internalSchemas() = requiredSchemas.keys + extraSchemas.filter { schema -> // when mapped schemas from the finance module are present, they are considered as internal ones
         schema::class.qualifiedName == "net.corda.finance.schemas.CashSchemaV1" || schema::class.qualifiedName == "net.corda.finance.schemas.CommercialPaperSchemaV1" }
