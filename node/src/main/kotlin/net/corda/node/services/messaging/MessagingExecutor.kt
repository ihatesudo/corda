/*
 * R3 Proprietary and Confidential
 *
 * Copyright (c) 2018 R3 Limited.  All rights reserved.
 *
 * The intellectual and technical concepts contained herein are proprietary to R3 and its suppliers and are protected by trade secret law.
 *
 * Distribution of this file or any portion thereof via any medium without the express permission of R3 is strictly prohibited.
 */

package net.corda.node.services.messaging

import co.paralleluniverse.fibers.Suspendable
import co.paralleluniverse.strands.SettableFuture
import com.codahale.metrics.MetricRegistry
import net.corda.core.messaging.MessageRecipients
import net.corda.core.utilities.contextLogger
import net.corda.core.utilities.debug
import net.corda.core.utilities.trace
import net.corda.node.VersionInfo
import net.corda.node.services.statemachine.FlowMessagingImpl
import net.corda.nodeapi.internal.ArtemisMessagingComponent.Companion.P2PMessagingHeaders
import org.apache.activemq.artemis.api.core.ActiveMQDuplicateIdException
import org.apache.activemq.artemis.api.core.ActiveMQObjectClosedException
import org.apache.activemq.artemis.api.core.SimpleString
import org.apache.activemq.artemis.api.core.client.ClientMessage
import org.apache.activemq.artemis.api.core.client.ClientProducer
import org.apache.activemq.artemis.api.core.client.ClientSession
import java.util.concurrent.ArrayBlockingQueue
import java.util.concurrent.ExecutionException
import java.util.concurrent.atomic.AtomicLong
import kotlin.concurrent.thread

interface AddressToArtemisQueueResolver {
    /**
     * Resolves a [MessageRecipients] to an Artemis queue name, creating the underlying queue if needed.
     */
    fun resolveTargetToArtemisQueue(address: MessageRecipients): String
}

/**
 * The [MessagingExecutor] is responsible for handling send and acknowledge jobs. It batches them using a bounded
 * blocking queue, submits the jobs asynchronously and then waits for them to flush using [ClientSession.commit].
 * Note that even though we buffer in theory this shouldn't increase latency as the executor is immediately woken up if
 * it was waiting. The number of jobs in the queue is only ever greater than 1 if the commit takes a long time.
 */
class MessagingExecutor(
        val session: ClientSession,
        val producer: ClientProducer,
        val versionInfo: VersionInfo,
        val resolver: AddressToArtemisQueueResolver,
        metricRegistry: MetricRegistry,
        val ourSenderUUID: String,
        queueBound: Int,
        val myLegalName: String
) {
    private sealed class Job {
        data class Acknowledge(val message: ClientMessage) : Job()
        data class Send(
                val message: Message,
                val target: MessageRecipients,
                val sentFuture: SettableFuture<Unit>
        ) : Job() {
            override fun toString() = "Send(${message.uniqueMessageId}, target=$target)"
        }
        object Shutdown : Job() { override fun toString() = "Shutdown" }
    }

    private val queue = ArrayBlockingQueue<Job>(queueBound)
    private var executor: Thread? = null
    private val cordaVendor = SimpleString(versionInfo.vendor)
    private val releaseVersion = SimpleString(versionInfo.releaseVersion)
    private val sendMessageSizeMetric = metricRegistry.histogram("SendMessageSize")
    private val sendLatencyMetric = metricRegistry.timer("SendLatency")
    private val ourSenderSeqNo = AtomicLong()

    private companion object {
        val log = contextLogger()
        val amqDelayMillis = System.getProperty("amq.delivery.delay.ms", "0").toInt()
    }

<<<<<<< HEAD
    /**
     * Submit a send job of [message] to [target] and wait until it finishes.
     * This call may yield the fiber.
     */
    @Suspendable
=======
    @Synchronized
>>>>>>> c66228ad
    fun send(message: Message, target: MessageRecipients) {
        val sentFuture = SettableFuture<Unit>()
        val job = Job.Send(message, target, sentFuture)
        val context = sendLatencyMetric.time()
        try {
            queue.put(job)
            sentFuture.get()
        } catch (executionException: ExecutionException) {
            throw executionException.cause!!
        } finally {
            context.stop()
        }
    }

<<<<<<< HEAD
    /**
     * Submit an acknowledge job of [message].
     * This call does NOT wait for confirmation of the ACK receive. If a failure happens then the message will either be
     * redelivered, deduped and acked, or the message was actually acked before failure in which case all is good.
     */
    fun acknowledge(message: ClientMessage) {
        queue.put(Job.Acknowledge(message))
    }

    fun start() {
        require(executor == null)
        executor = thread(name = "Messaging executor", isDaemon = true) {
            eventLoop@ while (true) {
                val job = queue.take() // Block until at least one job is available.
                try {
                    when (job) {
                        is Job.Acknowledge -> {
                            acknowledgeJob(job)
                        }
                        is Job.Send -> {
                            try {
                                sendJob(job)
                            } catch (duplicateException: ActiveMQDuplicateIdException) {
                                log.warn("Message duplication", duplicateException)
                                job.sentFuture.set(Unit)
                            }
                        }
                        Job.Shutdown -> {
                            session.commit()
                            break@eventLoop
                        }
                    }
                } catch (exception: ActiveMQObjectClosedException) {
                    log.error("Messaging client connection closed", exception)
                    if (job is Job.Send) {
                        job.sentFuture.setException(exception)
                    }
                    System.exit(1)
                } catch (exception: Throwable) {
                    log.error("Exception while handling job $job, disregarding", exception)
                    if (job is Job.Send) {
                        job.sentFuture.setException(exception)
                    }
                }
            }
        }
    }

    fun close() {
        val executor = this.executor
        if (executor != null) {
            queue.offer(Job.Shutdown)
            executor.join()
            this.executor = null
        }
    }

    private fun sendJob(job: Job.Send) {
        val mqAddress = resolver.resolveTargetToArtemisQueue(job.target)
        val artemisMessage = cordaToArtemisMessage(job.message)
        log.trace {
            "Send to: $mqAddress topic: ${job.message.topic} " +
                    "sessionID: ${job.message.topic} id: ${job.message.uniqueMessageId}"
        }
        producer.send(SimpleString(mqAddress), artemisMessage, { job.sentFuture.set(Unit) })
=======
    @Synchronized
    fun acknowledge(message: ClientMessage) {
        log.debug {
            val id = message.getStringProperty(org.apache.activemq.artemis.api.core.Message.HDR_DUPLICATE_DETECTION_ID)
            "Acking $id"
        }
        message.individualAcknowledge()
>>>>>>> c66228ad
    }

    internal fun cordaToArtemisMessage(message: Message): ClientMessage? {
        return session.createMessage(true).apply {
            putStringProperty(P2PMessagingHeaders.cordaVendorProperty, cordaVendor)
            putStringProperty(P2PMessagingHeaders.releaseVersionProperty, releaseVersion)
            putIntProperty(P2PMessagingHeaders.platformVersionProperty, versionInfo.platformVersion)
            putStringProperty(P2PMessagingHeaders.topicProperty, SimpleString(message.topic))
            putStringProperty(P2PMessagingHeaders.bridgedCertificateSubject, SimpleString(myLegalName))
            sendMessageSizeMetric.update(message.data.bytes.size)
            writeBodyBufferBytes(message.data.bytes)
            // Use the magic deduplication property built into Artemis as our message identity too
            putStringProperty(org.apache.activemq.artemis.api.core.Message.HDR_DUPLICATE_DETECTION_ID, SimpleString(message.uniqueMessageId.toString))
            // If we are the sender (ie. we are not going through recovery of some sort), use sequence number short cut.
            if (ourSenderUUID == message.senderUUID) {
                putStringProperty(P2PMessagingHeaders.senderUUID, SimpleString(ourSenderUUID))
                putLongProperty(P2PMessagingHeaders.senderSeqNo, ourSenderSeqNo.getAndIncrement())
            }
            // For demo purposes - if set then add a delay to messages in order to demonstrate that the flows are doing as intended
            if (amqDelayMillis > 0 && message.topic == FlowMessagingImpl.sessionTopic) {
                putLongProperty(org.apache.activemq.artemis.api.core.Message.HDR_SCHEDULED_DELIVERY_TIME, System.currentTimeMillis() + amqDelayMillis)
            }
            message.additionalHeaders.forEach { key, value -> putStringProperty(key, value) }
        }
    }

    private fun acknowledgeJob(job: Job.Acknowledge) {
        job.message.individualAcknowledge()
    }
}<|MERGE_RESOLUTION|>--- conflicted
+++ resolved
@@ -79,15 +79,11 @@
         val amqDelayMillis = System.getProperty("amq.delivery.delay.ms", "0").toInt()
     }
 
-<<<<<<< HEAD
     /**
      * Submit a send job of [message] to [target] and wait until it finishes.
      * This call may yield the fiber.
      */
     @Suspendable
-=======
-    @Synchronized
->>>>>>> c66228ad
     fun send(message: Message, target: MessageRecipients) {
         val sentFuture = SettableFuture<Unit>()
         val job = Job.Send(message, target, sentFuture)
@@ -102,7 +98,6 @@
         }
     }
 
-<<<<<<< HEAD
     /**
      * Submit an acknowledge job of [message].
      * This call does NOT wait for confirmation of the ACK receive. If a failure happens then the message will either be
@@ -168,15 +163,6 @@
                     "sessionID: ${job.message.topic} id: ${job.message.uniqueMessageId}"
         }
         producer.send(SimpleString(mqAddress), artemisMessage, { job.sentFuture.set(Unit) })
-=======
-    @Synchronized
-    fun acknowledge(message: ClientMessage) {
-        log.debug {
-            val id = message.getStringProperty(org.apache.activemq.artemis.api.core.Message.HDR_DUPLICATE_DETECTION_ID)
-            "Acking $id"
-        }
-        message.individualAcknowledge()
->>>>>>> c66228ad
     }
 
     internal fun cordaToArtemisMessage(message: Message): ClientMessage? {
@@ -204,6 +190,10 @@
     }
 
     private fun acknowledgeJob(job: Job.Acknowledge) {
+        log.debug {
+            val id = job.message.getStringProperty(org.apache.activemq.artemis.api.core.Message.HDR_DUPLICATE_DETECTION_ID)
+            "Acking $id"
+        }
         job.message.individualAcknowledge()
     }
 }