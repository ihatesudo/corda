package net.corda.node.services.config

import com.typesafe.config.Config
import net.corda.common.configuration.parsing.internal.Configuration
import net.corda.common.validation.internal.Validated
import net.corda.core.context.AuthServiceId
import net.corda.core.identity.CordaX500Name
import net.corda.core.internal.TimedFlow
import net.corda.core.internal.notary.NotaryServiceFlow
import net.corda.core.utilities.NetworkHostAndPort
import net.corda.node.services.config.rpc.NodeRpcOptions
import net.corda.node.services.config.schema.v1.V1NodeConfigurationSpec
import net.corda.nodeapi.internal.config.FileBasedCertificateStoreSupplier
import net.corda.nodeapi.internal.config.MutualSslConfiguration
import net.corda.nodeapi.internal.config.User
<<<<<<< HEAD
import net.corda.nodeapi.internal.cryptoservice.SupportedCryptoServices
=======
import net.corda.nodeapi.internal.cryptoservice.CryptoService
import net.corda.nodeapi.internal.cryptoservice.securosys.PrimusXCryptoService
>>>>>>> 7e439242
import net.corda.nodeapi.internal.persistence.DatabaseConfig
import net.corda.notary.experimental.bftsmart.BFTSmartConfig
import net.corda.notary.experimental.raft.RaftConfig
import net.corda.notary.mysql.MySQLNotaryConfig
import net.corda.tools.shell.SSHDConfiguration
import java.net.URL
import java.nio.file.Path
import java.time.Duration
import java.util.*
import javax.security.auth.x500.X500Principal

val Int.MB: Long get() = this * 1024L * 1024L
val Int.KB: Long get() = this * 1024L

interface NodeConfiguration {
    val myLegalName: CordaX500Name
    val emailAddress: String
    val jmxMonitoringHttpPort: Int?
    val dataSourceProperties: Properties
    val rpcUsers: List<User>
    val security: SecurityConfiguration?
    val devMode: Boolean
    val devModeOptions: DevModeOptions?
    @Deprecated(message = "Use of single compatibility zone URL is deprecated", replaceWith = ReplaceWith("networkServices.networkMapURL"))
    val compatibilityZoneURL: URL?
    val networkServices: NetworkServicesConfig?
    @Suppress("DEPRECATION")
    val certificateChainCheckPolicies: List<CertChainPolicyConfig>
    val verifierType: VerifierType
    val flowTimeout: FlowTimeoutConfiguration
    val notary: NotaryConfig?
    val additionalNodeInfoPollingFrequencyMsec: Long
    val p2pAddress: NetworkHostAndPort
    val additionalP2PAddresses: List<NetworkHostAndPort>
    val rpcOptions: NodeRpcOptions
    val messagingServerAddress: NetworkHostAndPort?
    val messagingServerExternal: Boolean
    val enterpriseConfiguration: EnterpriseConfiguration
    // TODO Move into DevModeOptions
    val useTestClock: Boolean get() = false
    val lazyBridgeStart: Boolean
    val detectPublicIp: Boolean get() = false
    val sshd: SSHDConfiguration?
    val database: DatabaseConfig
    val relay: RelayConfiguration?
    val noLocalShell: Boolean get() = false
    val transactionCacheSizeBytes: Long get() = defaultTransactionCacheSize
    val attachmentContentCacheSizeBytes: Long get() = defaultAttachmentContentCacheSize
    val attachmentCacheBound: Long get() = defaultAttachmentCacheBound
    val graphiteOptions: GraphiteOptions? get() = null

    // do not change this value without syncing it with ScheduledFlowsDrainingModeTest
    val drainingModePollPeriod: Duration get() = Duration.ofSeconds(5)
    val extraNetworkMapKeys: List<UUID>
    val tlsCertCrlDistPoint: URL?
    val tlsCertCrlIssuer: X500Principal?
    val effectiveH2Settings: NodeH2Settings?
    val flowMonitorPeriodMillis: Duration get() = DEFAULT_FLOW_MONITOR_PERIOD_MILLIS
    val flowMonitorSuspensionLoggingThresholdMillis: Duration get() = DEFAULT_FLOW_MONITOR_SUSPENSION_LOGGING_THRESHOLD_MILLIS
    val crlCheckSoftFail: Boolean
    val jmxReporterType: JmxReporterType? get() = defaultJmxReporterType

    val baseDirectory: Path
    val certificatesDirectory: Path
    // signingCertificateStore is used to store certificate chains.
    // However, BCCryptoService is reusing this to store keys as well.
    val signingCertificateStore: FileBasedCertificateStoreSupplier
    val p2pSslOptions: MutualSslConfiguration

    val cordappDirectories: List<Path>
    val enableSNI: Boolean
    val flowOverrides: FlowOverrideConfig?

    val cordappSignerKeyFingerprintBlacklist: List<String>

    // TODO At the moment this is just an identifier for the desired CryptoService engine. Consider using a classname to
    //      to allow for pluggable implementations.
    val cryptoServiceName: SupportedCryptoServices?
    val cryptoServiceConf: Path? // Location for the cryptoService conf file.

    val networkParameterAcceptanceSettings: NetworkParameterAcceptanceSettings

    companion object {
        // default to at least 8MB and a bit extra for larger heap sizes
        val defaultTransactionCacheSize: Long = 8.MB + getAdditionalCacheMemory()

        internal val DEFAULT_FLOW_MONITOR_PERIOD_MILLIS: Duration = Duration.ofMinutes(1)
        internal val DEFAULT_FLOW_MONITOR_SUSPENSION_LOGGING_THRESHOLD_MILLIS: Duration = Duration.ofMinutes(1)

        // add 5% of any heapsize over 300MB to the default transaction cache size
        private fun getAdditionalCacheMemory(): Long {
            return Math.max((Runtime.getRuntime().maxMemory() - 300.MB) / 20, 0)
        }

        internal val defaultAttachmentContentCacheSize: Long = 10.MB
        internal const val defaultAttachmentCacheBound = 1024L

        const val cordappDirectoriesKey = "cordappDirectories"

        internal val defaultJmxReporterType = JmxReporterType.JOLOKIA
    }
<<<<<<< HEAD
=======

    fun makeCryptoService(): CryptoService {
        return when (cryptoServiceName) {
            SupportedCryptoServices.BC_SIMPLE -> BCCryptoService(this.myLegalName.x500Principal, this.signingCertificateStore)
            SupportedCryptoServices.UTIMACO -> UtimacoCryptoService.fromConfigurationFile(cryptoServiceConf)
            SupportedCryptoServices.GEMALTO_LUNA -> GemaltoLunaCryptoService.fromConfigurationFile(this.myLegalName.x500Principal, cryptoServiceConf)
            SupportedCryptoServices.FUTUREX -> FutureXCryptoService.fromConfigurationFile(this.myLegalName.x500Principal, cryptoServiceConf)
            SupportedCryptoServices.PRIMUS_X -> PrimusXCryptoService.fromConfigurationFile(this.myLegalName.x500Principal, cryptoServiceConf)
            SupportedCryptoServices.AZURE_KEY_VAULT -> {
                val configPath = requireNotNull(cryptoServiceConf) { "When cryptoServiceName is set to AZURE_KEY_VAULT, cryptoServiceConf must specify the path to the configuration file."}
                AzureKeyVaultCryptoService.fromConfigurationFile(configPath)
            }
            null -> BCCryptoService(this.myLegalName.x500Principal, this.signingCertificateStore) // Pick default BCCryptoService when null.
        }
    }
>>>>>>> 7e439242
}

data class FlowOverrideConfig(val overrides: List<FlowOverride> = listOf())
data class FlowOverride(val initiator: String, val responder: String)

/**
 * Currently registered JMX Reporters.
 */
enum class JmxReporterType {
    JOLOKIA, NEW_RELIC
}

data class DevModeOptions(val disableCheckpointChecker: Boolean = Defaults.disableCheckpointChecker, val allowCompatibilityZone: Boolean = Defaults.disableCheckpointChecker) {

    internal object Defaults {

        val disableCheckpointChecker = false
        val allowCompatibilityZone = false
    }
}

data class GraphiteOptions(
        val server: String,
        val port: Int,
        val prefix: String? = Defaults.prefix, // defaults to org name and ip address when null
        // This typo leaking in the node.conf is brilliant
        val sampleInvervallSeconds: Long = Defaults.sampleInvervallSeconds
) {
    internal object Defaults {
        val prefix: String? = null
        val sampleInvervallSeconds: Long = 60
    }
}

fun NodeConfiguration.shouldCheckCheckpoints(): Boolean {
    return this.devMode && this.devModeOptions?.disableCheckpointChecker != true
}

fun NodeConfiguration.shouldStartSSHDaemon() = this.sshd != null
fun NodeConfiguration.shouldStartLocalShell() = !this.noLocalShell && System.console() != null && this.devMode
fun NodeConfiguration.shouldInitCrashShell() = shouldStartLocalShell() || shouldStartSSHDaemon()

data class NotaryConfig(
        /** Specifies whether the notary validates transactions or not. */
        val validating: Boolean,
        /** The legal name of cluster in case of a distributed notary service. */
        val serviceLegalName: CordaX500Name? = null,
        /** The name of the notary service class to load. */
        val className: String? = null,
        /**
         * If the wait time estimate on the internal queue exceeds this value, the notary may send
         * a wait time update to the client (implementation specific and dependent on the counter
         * party version).
         */
        val etaMessageThresholdSeconds: Int = NotaryServiceFlow.defaultEstimatedWaitTime.seconds.toInt(),
        /** Notary implementation-specific configuration parameters. */
        val extraConfig: Config? = null,
        val raft: RaftConfig? = null,
        val bftSMaRt: BFTSmartConfig? = null,
        val mysql: MySQLNotaryConfig? = null
)

/**
 * Used as an alternative to the older compatibilityZoneURL to allow the doorman and network map
 * services for a node to be configured as different URLs. Cannot be set at the same time as the
 * compatibilityZoneURL, and will be defaulted (if not set) to both point at the configured
 * compatibilityZoneURL.
 *
 * @property doormanURL The URL of the tls certificate signing service.
 * @property networkMapURL The URL of the Network Map service.
 * @property pnm If the compatibility zone operator supports the private network map option, have the node
 * at registration automatically join that private network.
 * @property inferred Non user setting that indicates weather the Network Services configuration was
 * set explicitly ([inferred] == false) or weather they have been inferred via the compatibilityZoneURL parameter
 * ([inferred] == true) where both the network map and doorman are running on the same endpoint. Only one,
 * compatibilityZoneURL or networkServices, can be set at any one time.
 */
data class NetworkServicesConfig(
        val doormanURL: URL,
        val networkMapURL: URL,
        val pnm: UUID? = null,
        val inferred: Boolean = false
)

/**
 * Specifies the auto-acceptance behaviour for network parameter updates
 *
 * @property autoAcceptEnabled Specifies whether network parameter auto-accepting is enabled. Only parameters annotated with the
 * AutoAcceptable annotation can be auto-accepted.
 * @property excludedAutoAcceptableParameters Set of parameters to explicitly exclude from auto-accepting. Note that if [autoAcceptEnabled]
 * is false then this parameter is redundant.
 */
data class NetworkParameterAcceptanceSettings(
        val autoAcceptEnabled: Boolean = true,
        val excludedAutoAcceptableParameters: Set<String> = emptySet()
)

/**
 * Currently only used for notarisation requests.
 *
 * Specifies the configuration for timing out and restarting a [TimedFlow].
 */
data class FlowTimeoutConfiguration(
        val timeout: Duration,
        val maxRestartCount: Int,
        val backoffBase: Double
)

internal typealias Valid<TARGET> = Validated<TARGET, Configuration.Validation.Error>

fun Config.parseAsNodeConfiguration(options: Configuration.Options = Configuration.Options(strict = true)): Valid<NodeConfiguration> = V1NodeConfigurationSpec.parse(this, options)

data class NodeH2Settings(
        val address: NetworkHostAndPort?
)

enum class VerifierType {
    InMemory
}

enum class CertChainPolicyType {
    Any,
    RootMustMatch,
    LeafMustMatch,
    MustContainOneOf,
    UsernameMustMatch
}

@Deprecated("Do not use")
data class CertChainPolicyConfig(val role: String, private val policy: CertChainPolicyType, private val trustedAliases: Set<String>)

// Supported types of authentication/authorization data providers
enum class AuthDataSourceType {
    // External RDBMS
    DB,

    // Static dataset hard-coded in config
    INMEMORY
}

// Password encryption scheme
enum class PasswordEncryption {

    // Password stored in clear
    NONE,

    // Password salt-hashed using Apache Shiro flexible encryption format
    // [org.apache.shiro.crypto.hash.format.Shiro1CryptFormat]
    SHIRO_1_CRYPT
}

// Subset of Node configuration related to security aspects
data class SecurityConfiguration(val authService: SecurityConfiguration.AuthService) {

    // Configure RPC/Shell users authentication/authorization service
    data class AuthService(val dataSource: AuthService.DataSource,
                           val id: AuthServiceId = defaultAuthServiceId(dataSource.type),
                           val options: AuthService.Options? = null) {

        init {
            require(!(dataSource.type == AuthDataSourceType.INMEMORY &&
                    options?.cache != null)) {
                "No cache supported for INMEMORY data provider"
            }
        }

        // Optional components: cache
        data class Options(val cache: Options.Cache?) {

            // Cache parameters
            data class Cache(val expireAfterSecs: Long, val maxEntries: Long) {
                init {
                    require(expireAfterSecs >= 0) {
                        "Expected positive value for 'cache.expireAfterSecs'"
                    }
                    require(maxEntries > 0) {
                        "Expected positive value for 'cache.maxEntries'"
                    }
                }
            }
        }

        // Provider of users credentials and permissions data
        data class DataSource(val type: AuthDataSourceType,
                              val passwordEncryption: PasswordEncryption = Defaults.passwordEncryption,
                              val connection: Properties? = null,
                              val users: List<User>? = null) {
            init {
                when (type) {
                    AuthDataSourceType.INMEMORY -> require(users != null && connection == null) { "In-memory authentication must specify a user list, and must not configure a database" }
                    AuthDataSourceType.DB -> require(users == null && connection != null) { "Database-backed authentication must not specify a user list, and must configure a database" }
                }
            }

            internal object Defaults {
                val passwordEncryption = PasswordEncryption.NONE
            }
        }

        companion object {
            // If unspecified, we assign an AuthServiceId by default based on the
            // underlying data provider
            fun defaultAuthServiceId(type: AuthDataSourceType) = when (type) {
                AuthDataSourceType.INMEMORY -> AuthServiceId("NODE_CONFIG")
                AuthDataSourceType.DB -> AuthServiceId("REMOTE_DATABASE")
            }

            fun fromUsers(users: List<User>, encryption: PasswordEncryption = PasswordEncryption.NONE) =
                    AuthService(
                            dataSource = DataSource(
                                    type = AuthDataSourceType.INMEMORY,
                                    users = users,
                                    passwordEncryption = encryption),
                            id = AuthServiceId("NODE_CONFIG"))
        }
    }
}

data class RelayConfiguration(val relayHost: String,
                              val remoteInboundPort: Int,
                              val username: String,
                              val privateKeyFile: Path,
                              val publicKeyFile: Path,
                              val sshPort: Int = Defaults.sshPort) {
    internal object Defaults {
        val sshPort = 22
    }
}<|MERGE_RESOLUTION|>--- conflicted
+++ resolved
@@ -13,12 +13,7 @@
 import net.corda.nodeapi.internal.config.FileBasedCertificateStoreSupplier
 import net.corda.nodeapi.internal.config.MutualSslConfiguration
 import net.corda.nodeapi.internal.config.User
-<<<<<<< HEAD
 import net.corda.nodeapi.internal.cryptoservice.SupportedCryptoServices
-=======
-import net.corda.nodeapi.internal.cryptoservice.CryptoService
-import net.corda.nodeapi.internal.cryptoservice.securosys.PrimusXCryptoService
->>>>>>> 7e439242
 import net.corda.nodeapi.internal.persistence.DatabaseConfig
 import net.corda.notary.experimental.bftsmart.BFTSmartConfig
 import net.corda.notary.experimental.raft.RaftConfig
@@ -120,8 +115,6 @@
 
         internal val defaultJmxReporterType = JmxReporterType.JOLOKIA
     }
-<<<<<<< HEAD
-=======
 
     fun makeCryptoService(): CryptoService {
         return when (cryptoServiceName) {
@@ -137,7 +130,6 @@
             null -> BCCryptoService(this.myLegalName.x500Principal, this.signingCertificateStore) // Pick default BCCryptoService when null.
         }
     }
->>>>>>> 7e439242
 }
 
 data class FlowOverrideConfig(val overrides: List<FlowOverride> = listOf())
