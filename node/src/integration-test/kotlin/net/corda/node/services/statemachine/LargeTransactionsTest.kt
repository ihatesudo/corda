package net.corda.node.services.statemachine

import co.paralleluniverse.fibers.Suspendable
import net.corda.client.rpc.CordaRPCClient
import net.corda.core.crypto.SecureHash
import net.corda.core.flows.*
import net.corda.core.internal.InputStreamAndHash
import net.corda.core.internal.concurrent.transpose
import net.corda.core.messaging.startFlow
import net.corda.core.transactions.TransactionBuilder
import net.corda.core.utilities.getOrThrow
import net.corda.node.services.config.MB
import net.corda.testing.common.internal.testNetworkParameters
import net.corda.testing.contracts.DummyContract
import net.corda.testing.contracts.DummyState
import net.corda.testing.core.*
import net.corda.testing.driver.DriverParameters
import net.corda.testing.driver.PortAllocation
import net.corda.testing.driver.driver
import net.corda.testing.internal.IntegrationTest
import net.corda.testing.internal.IntegrationTestSchemas
import net.corda.testing.internal.toDatabaseSchemaName
import org.junit.ClassRule
import net.corda.testing.node.User
import org.junit.Test
import kotlin.test.assertEquals

/**
 * Check that we can add lots of large attachments to a transaction and that it works OK, e.g. does not hit the
 * transaction size limit (which should only consider the hashes).
 */
class LargeTransactionsTest : IntegrationTest() {
    companion object {
        val BOB = TestIdentity(BOB_NAME, 80).party
        val DUMMY_NOTARY = TestIdentity(DUMMY_NOTARY_NAME, 20).party
        @ClassRule @JvmField
        val databaseSchemas = IntegrationTestSchemas(ALICE_NAME.toDatabaseSchemaName(), BOB_NAME.toDatabaseSchemaName(),
                DUMMY_NOTARY_NAME.toDatabaseSchemaName())
    }

    @StartableByRPC
    @InitiatingFlow
    class SendLargeTransactionFlow(private val hash1: SecureHash,
                                   private val hash2: SecureHash,
                                   private val hash3: SecureHash,
                                   private val hash4: SecureHash) : FlowLogic<Unit>() {
        @Suspendable
        override fun call() {
            val tx = TransactionBuilder(notary = DUMMY_NOTARY)
                    .addOutputState(DummyState(), DummyContract.PROGRAM_ID)
                    .addCommand(dummyCommand(ourIdentity.owningKey))
                    .addAttachment(hash1)
                    .addAttachment(hash2)
                    .addAttachment(hash3)
                    .addAttachment(hash4)
            val stx = serviceHub.signInitialTransaction(tx, ourIdentity.owningKey)
            // Send to the other side and wait for it to trigger resolution from us.
            val bob = serviceHub.identityService.wellKnownPartyFromX500Name(BOB.name)!!
            val bobSession = initiateFlow(bob)
            subFlow(SendTransactionFlow(bobSession, stx))
            bobSession.receive<Unit>()
        }
    }

    @InitiatedBy(SendLargeTransactionFlow::class)
    @Suppress("UNUSED")
    class ReceiveLargeTransactionFlow(private val otherSide: FlowSession) : FlowLogic<Unit>() {
        @Suspendable
        override fun call() {
            subFlow(ReceiveTransactionFlow(otherSide))
            // Unblock the other side by sending some dummy object (Unit is fine here as it's a singleton).
            otherSide.send(Unit)
        }
    }

    @Test
    fun checkCanSendLargeTransactions() {
        // These 4 attachments yield a transaction that's got >10mb attached, so it'd push us over the Artemis
        // max message size.
<<<<<<< HEAD
        val bigFile1 = InputStreamAndHash.createInMemoryTestZip(1024 * 1024 * 3, 0)
        val bigFile2 = InputStreamAndHash.createInMemoryTestZip(1024 * 1024 * 3, 1)
        val bigFile3 = InputStreamAndHash.createInMemoryTestZip(1024 * 1024 * 3, 2)
        val bigFile4 = InputStreamAndHash.createInMemoryTestZip(1024 * 1024 * 3, 3)
        driver(DriverParameters(startNodesInProcess = true, extraCordappPackagesToScan = listOf("net.corda.testing.contracts"), portAllocation = PortAllocation.RandomFree)) {
=======
        val bigFile1 = InputStreamAndHash.createInMemoryTestZip(3.MB.toInt(), 0)
        val bigFile2 = InputStreamAndHash.createInMemoryTestZip(3.MB.toInt(), 1)
        val bigFile3 = InputStreamAndHash.createInMemoryTestZip(3.MB.toInt(), 2)
        val bigFile4 = InputStreamAndHash.createInMemoryTestZip(3.MB.toInt(), 3)
        driver(DriverParameters(
                startNodesInProcess = true,
                extraCordappPackagesToScan = listOf("net.corda.testing.contracts"),
                networkParameters = testNetworkParameters(maxTransactionSize = 13.MB.toInt()),
                portAllocation = PortAllocation.RandomFree)) {
>>>>>>> 979aef13
            val rpcUser = User("admin", "admin", setOf("ALL"))
            val (alice, _) = listOf(ALICE_NAME, BOB_NAME).map { startNode(providedName = it, rpcUsers = listOf(rpcUser)) }.transpose().getOrThrow()
            CordaRPCClient(alice.rpcAddress).use(rpcUser.username, rpcUser.password) {
                val hash1 = it.proxy.uploadAttachment(bigFile1.inputStream)
                val hash2 = it.proxy.uploadAttachment(bigFile2.inputStream)
                val hash3 = it.proxy.uploadAttachment(bigFile3.inputStream)
                val hash4 = it.proxy.uploadAttachment(bigFile4.inputStream)
                assertEquals(hash1, bigFile1.sha256)
                // Should not throw any exceptions.
                it.proxy.startFlow(::SendLargeTransactionFlow, hash1, hash2, hash3, hash4).returnValue.getOrThrow()
            }
        }
    }
}<|MERGE_RESOLUTION|>--- conflicted
+++ resolved
@@ -20,8 +20,8 @@
 import net.corda.testing.internal.IntegrationTest
 import net.corda.testing.internal.IntegrationTestSchemas
 import net.corda.testing.internal.toDatabaseSchemaName
+import net.corda.testing.node.User
 import org.junit.ClassRule
-import net.corda.testing.node.User
 import org.junit.Test
 import kotlin.test.assertEquals
 
@@ -77,13 +77,6 @@
     fun checkCanSendLargeTransactions() {
         // These 4 attachments yield a transaction that's got >10mb attached, so it'd push us over the Artemis
         // max message size.
-<<<<<<< HEAD
-        val bigFile1 = InputStreamAndHash.createInMemoryTestZip(1024 * 1024 * 3, 0)
-        val bigFile2 = InputStreamAndHash.createInMemoryTestZip(1024 * 1024 * 3, 1)
-        val bigFile3 = InputStreamAndHash.createInMemoryTestZip(1024 * 1024 * 3, 2)
-        val bigFile4 = InputStreamAndHash.createInMemoryTestZip(1024 * 1024 * 3, 3)
-        driver(DriverParameters(startNodesInProcess = true, extraCordappPackagesToScan = listOf("net.corda.testing.contracts"), portAllocation = PortAllocation.RandomFree)) {
-=======
         val bigFile1 = InputStreamAndHash.createInMemoryTestZip(3.MB.toInt(), 0)
         val bigFile2 = InputStreamAndHash.createInMemoryTestZip(3.MB.toInt(), 1)
         val bigFile3 = InputStreamAndHash.createInMemoryTestZip(3.MB.toInt(), 2)
@@ -93,7 +86,6 @@
                 extraCordappPackagesToScan = listOf("net.corda.testing.contracts"),
                 networkParameters = testNetworkParameters(maxTransactionSize = 13.MB.toInt()),
                 portAllocation = PortAllocation.RandomFree)) {
->>>>>>> 979aef13
             val rpcUser = User("admin", "admin", setOf("ALL"))
             val (alice, _) = listOf(ALICE_NAME, BOB_NAME).map { startNode(providedName = it, rpcUsers = listOf(rpcUser)) }.transpose().getOrThrow()
             CordaRPCClient(alice.rpcAddress).use(rpcUser.username, rpcUser.password) {
