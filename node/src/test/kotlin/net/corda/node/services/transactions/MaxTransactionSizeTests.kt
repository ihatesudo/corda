package net.corda.node.services.transactions

import co.paralleluniverse.fibers.Suspendable
import net.corda.core.crypto.SecureHash
import net.corda.core.flows.*
import net.corda.core.identity.Party
import net.corda.core.internal.InputStreamAndHash
import net.corda.core.node.ServiceHub
import net.corda.core.transactions.TransactionBuilder
import net.corda.core.utilities.getOrThrow
import net.corda.node.services.api.StartedNodeServices
import net.corda.testing.common.internal.testNetworkParameters
import net.corda.testing.contracts.DummyContract
import net.corda.testing.contracts.DummyState
import net.corda.testing.core.ALICE_NAME
import net.corda.testing.core.BOB_NAME
import net.corda.testing.core.dummyCommand
import net.corda.testing.core.singleIdentity
import net.corda.testing.node.MockNetwork
import net.corda.testing.node.MockNodeParameters
import net.corda.testing.node.StartedMockNode
import org.assertj.core.api.Assertions.assertThat
import org.junit.After
import org.junit.Before
import org.junit.Ignore
import org.junit.Test
import kotlin.test.assertEquals
import kotlin.test.assertFailsWith

class MaxTransactionSizeTests {
    private lateinit var mockNet: MockNetwork
    private lateinit var notaryNode: StartedMockNode
    private lateinit var aliceNode: StartedMockNode
    private lateinit var bobNode: StartedMockNode
    private lateinit var notary: Party
    private lateinit var alice: Party
    private lateinit var bob: Party

    @Before
    fun setup() {
        mockNet = MockNetwork(listOf("net.corda.testing.contracts", "net.corda.node.services.transactions"), networkParameters = testNetworkParameters(maxTransactionSize = 3_000_000))
        aliceNode = mockNet.createNode(MockNodeParameters(legalName = ALICE_NAME))
        bobNode = mockNet.createNode(MockNodeParameters(legalName = BOB_NAME))
        notaryNode = mockNet.defaultNotaryNode
        notary = mockNet.defaultNotaryIdentity
        alice = aliceNode.info.singleIdentity()
        bob = bobNode.info.singleIdentity()
    }

    @After
    fun cleanUp() {
        mockNet.stopNodes()
    }

    @Test
    fun `check transaction will fail when exceed max transaction size limit`() {
        // These 4 attachments yield a transaction that's got ~ 4mb, which will exceed the 3mb max transaction size limit
        val bigFile1 = InputStreamAndHash.createInMemoryTestZip(1024 * 1024, 0)
        val bigFile2 = InputStreamAndHash.createInMemoryTestZip(1024 * 1024, 1)
        val bigFile3 = InputStreamAndHash.createInMemoryTestZip(1024 * 1024, 2)
        val bigFile4 = InputStreamAndHash.createInMemoryTestZip(1024 * 1024, 3)
        val flow = aliceNode.transaction {
            val hash1 = aliceNode.services.attachments.importAttachment(bigFile1.inputStream)
            val hash2 = aliceNode.services.attachments.importAttachment(bigFile2.inputStream)
            val hash3 = aliceNode.services.attachments.importAttachment(bigFile3.inputStream)
            val hash4 = aliceNode.services.attachments.importAttachment(bigFile4.inputStream)
            assertEquals(hash1, bigFile1.sha256)
            SendLargeTransactionFlow(notary, bob, hash1, hash2, hash3, hash4)
        }
        val exception = assertFailsWith<IllegalArgumentException> {
            val future = aliceNode.startFlow(flow)
            mockNet.runNetwork()
            future.getOrThrow()
        }
        assertThat(exception).hasMessageContaining("Transaction exceeded network's maximum transaction size limit")
    }

    @Test
    fun `check transaction will be rejected by counterparty when exceed max transaction size limit`() {
        // These 4 attachments yield a transaction that's got ~ 4mb, which will exceed the 3mb max transaction size limit
        val bigFile1 = InputStreamAndHash.createInMemoryTestZip(1024 * 1024, 0)
        val bigFile2 = InputStreamAndHash.createInMemoryTestZip(1024 * 1024, 1)
        val bigFile3 = InputStreamAndHash.createInMemoryTestZip(1024 * 1024, 2)
        val bigFile4 = InputStreamAndHash.createInMemoryTestZip(1024 * 1024, 3)
        val flow = aliceNode.transaction {
            val hash1 = aliceNode.services.attachments.importAttachment(bigFile1.inputStream)
            val hash2 = aliceNode.services.attachments.importAttachment(bigFile2.inputStream)
            val hash3 = aliceNode.services.attachments.importAttachment(bigFile3.inputStream)
            val hash4 = aliceNode.services.attachments.importAttachment(bigFile4.inputStream)
            assertEquals(hash1, bigFile1.sha256)
            SendLargeTransactionFlow(notary, bob, hash1, hash2, hash3, hash4, verify = false)
        }
<<<<<<< HEAD
        assertFailsWith<UnexpectedFlowEndException> {
            val future = aliceServices.startFlow(flow)
=======
        val ex = assertFailsWith<UnexpectedFlowEndException> {
            val future = aliceNode.startFlow(flow)
>>>>>>> 57703344
            mockNet.runNetwork()
            future.getOrThrow()
        }
    }

    @StartableByRPC
    @InitiatingFlow
    class SendLargeTransactionFlow(private val notary: Party,
                                   private val otherSide: Party,
                                   private val hash1: SecureHash,
                                   private val hash2: SecureHash,
                                   private val hash3: SecureHash,
                                   private val hash4: SecureHash,
                                   private val verify: Boolean = true) : FlowLogic<Unit>() {
        @Suspendable
        override fun call() {
            val tx = TransactionBuilder(notary = notary)
                    .addOutputState(DummyState(), DummyContract.PROGRAM_ID)
                    .addCommand(dummyCommand(ourIdentity.owningKey))
                    .addAttachment(hash1)
                    .addAttachment(hash2)
                    .addAttachment(hash3)
                    .addAttachment(hash4)
            val stx = serviceHub.signInitialTransaction(tx, ourIdentity.owningKey)
            if (verify) stx.verify(serviceHub, checkSufficientSignatures = false)
            // Send to the other side and wait for it to trigger resolution from us.
            val otherSideSession = initiateFlow(otherSide)
            subFlow(SendTransactionFlow(otherSideSession, stx))
            otherSideSession.receive<Unit>()
        }
    }

    @InitiatedBy(SendLargeTransactionFlow::class)
    @Suppress("UNUSED")
    class ReceiveLargeTransactionFlow(private val otherSide: FlowSession) : FlowLogic<Unit>() {
        @Suspendable
        override fun call() {
            subFlow(ReceiveTransactionFlow(otherSide))
            // Unblock the other side by sending some dummy object (Unit is fine here as it's a singleton).
            otherSide.send(Unit)
        }
    }
}<|MERGE_RESOLUTION|>--- conflicted
+++ resolved
@@ -5,10 +5,8 @@
 import net.corda.core.flows.*
 import net.corda.core.identity.Party
 import net.corda.core.internal.InputStreamAndHash
-import net.corda.core.node.ServiceHub
 import net.corda.core.transactions.TransactionBuilder
 import net.corda.core.utilities.getOrThrow
-import net.corda.node.services.api.StartedNodeServices
 import net.corda.testing.common.internal.testNetworkParameters
 import net.corda.testing.contracts.DummyContract
 import net.corda.testing.contracts.DummyState
@@ -22,7 +20,6 @@
 import org.assertj.core.api.Assertions.assertThat
 import org.junit.After
 import org.junit.Before
-import org.junit.Ignore
 import org.junit.Test
 import kotlin.test.assertEquals
 import kotlin.test.assertFailsWith
@@ -90,13 +87,8 @@
             assertEquals(hash1, bigFile1.sha256)
             SendLargeTransactionFlow(notary, bob, hash1, hash2, hash3, hash4, verify = false)
         }
-<<<<<<< HEAD
         assertFailsWith<UnexpectedFlowEndException> {
-            val future = aliceServices.startFlow(flow)
-=======
-        val ex = assertFailsWith<UnexpectedFlowEndException> {
             val future = aliceNode.startFlow(flow)
->>>>>>> 57703344
             mockNet.runNetwork()
             future.getOrThrow()
         }
