--- conflicted
+++ resolved
@@ -33,11 +33,8 @@
 import net.corda.finance.SWISS_FRANCS
 import net.corda.finance.contracts.asset.Cash
 import net.corda.finance.contracts.asset.DummyFungibleContract
-<<<<<<< HEAD
-=======
 import net.corda.finance.schemas.CashSchemaV1
 import net.corda.finance.schemas.SampleCashSchemaV1
->>>>>>> 85caa9ee
 import net.corda.finance.schemas.SampleCashSchemaV2
 import net.corda.finance.schemas.SampleCashSchemaV3
 import net.corda.finance.schemas.CashSchemaV1
@@ -125,11 +122,8 @@
                 doReturn(it.party).whenever(mock).wellKnownPartyFromX500Name(it.name)
             }
         }
-<<<<<<< HEAD
+        val schemaService = NodeSchemaService(extraSchemas = setOf(CashSchemaV1, SampleCashSchemaV1, SampleCashSchemaV2, SampleCashSchemaV3, DummyLinearStateSchemaV1, DummyLinearStateSchemaV2, DummyDealStateSchemaV1))
         val schemaService = NodeSchemaService(extraSchemas = setOf(CashSchemaV1, SampleCashSchemaV2, SampleCashSchemaV3, DummyLinearStateSchemaV1, DummyLinearStateSchemaV2, DummyDealStateSchemaV1 ))
-=======
-        val schemaService = NodeSchemaService(extraSchemas = setOf(CashSchemaV1, SampleCashSchemaV1, SampleCashSchemaV2, SampleCashSchemaV3, DummyLinearStateSchemaV1, DummyLinearStateSchemaV2, DummyDealStateSchemaV1))
->>>>>>> 85caa9ee
         database = configureDatabase(dataSourceProps, DatabaseConfig(), identityService::wellKnownPartyFromX500Name, identityService::wellKnownPartyFromAnonymous, schemaService)
         database.transaction {
             hibernateConfig = database.hibernateConfig
