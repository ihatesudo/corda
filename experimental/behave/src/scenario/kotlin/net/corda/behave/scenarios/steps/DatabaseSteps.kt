/*
 * R3 Proprietary and Confidential
 *
 * Copyright (c) 2018 R3 Limited.  All rights reserved.
 *
 * The intellectual and technical concepts contained herein are proprietary to R3 and its suppliers and are protected by trade secret law.
 *
 * Distribution of this file or any portion thereof via any medium without the express permission of R3 is strictly prohibited.
 */

package net.corda.behave.scenarios.steps

import net.corda.behave.scenarios.ScenarioState
import net.corda.behave.scenarios.api.StepsBlock
import net.corda.behave.scenarios.helpers.Database
<<<<<<< HEAD

class DatabaseSteps : StepsBlock {

    override fun initialize(state: ScenarioState) {
        val database = Database(state)

=======

class DatabaseSteps : StepsBlock {

    override fun initialize(state: ScenarioState) {
        val database = Database(state)

>>>>>>> e618b49a
        Then<String>("^user can connect to the database of node (\\w+)$") { name ->
            state.withNetwork {
                database.canConnectTo(name)
            }
        }
    }
}<|MERGE_RESOLUTION|>--- conflicted
+++ resolved
@@ -13,21 +13,12 @@
 import net.corda.behave.scenarios.ScenarioState
 import net.corda.behave.scenarios.api.StepsBlock
 import net.corda.behave.scenarios.helpers.Database
-<<<<<<< HEAD
 
 class DatabaseSteps : StepsBlock {
 
     override fun initialize(state: ScenarioState) {
         val database = Database(state)
 
-=======
-
-class DatabaseSteps : StepsBlock {
-
-    override fun initialize(state: ScenarioState) {
-        val database = Database(state)
-
->>>>>>> e618b49a
         Then<String>("^user can connect to the database of node (\\w+)$") { name ->
             state.withNetwork {
                 database.canConnectTo(name)
