package net.corda.notary.bftsmart

import net.corda.core.contracts.AlwaysAcceptAttachmentConstraint
import net.corda.core.contracts.ContractState
import net.corda.core.contracts.StateRef
import net.corda.core.contracts.TimeWindow
import net.corda.core.crypto.*
import net.corda.core.flows.NotaryError
import net.corda.core.flows.NotaryException
import net.corda.core.flows.NotaryFlow
import net.corda.core.identity.CordaX500Name
import net.corda.core.identity.Party
import net.corda.core.internal.deleteIfExists
import net.corda.core.internal.div
import net.corda.core.node.NotaryInfo
import net.corda.core.transactions.SignedTransaction
import net.corda.core.transactions.TransactionBuilder
import net.corda.core.utilities.NetworkHostAndPort
import net.corda.core.utilities.Try
import net.corda.core.utilities.getOrThrow
import net.corda.core.utilities.seconds
import net.corda.nodeapi.internal.DevIdentityGenerator
import net.corda.nodeapi.internal.config.toConfig
import net.corda.nodeapi.internal.network.NetworkParametersCopier
import net.corda.testing.common.internal.testNetworkParameters
import net.corda.testing.contracts.DummyContract
import net.corda.testing.core.dummyCommand
import net.corda.testing.core.singleIdentity
<<<<<<< HEAD
import net.corda.testing.internal.IntegrationTest
import net.corda.testing.internal.IntegrationTestSchemas
=======
import net.corda.testing.node.MockNetNotaryConfig
import net.corda.testing.node.MockNodeConfigOverrides
>>>>>>> 3260d9f2
import net.corda.testing.node.TestClock
import net.corda.testing.node.internal.*
import org.hamcrest.Matchers.instanceOf
import org.junit.AfterClass
import org.junit.Assert.assertThat
import org.junit.BeforeClass
import org.junit.ClassRule
import org.junit.Test
import java.nio.file.Paths
import java.time.Duration
import java.time.Instant
import java.util.concurrent.ExecutionException
import kotlin.collections.component1
import kotlin.collections.component2
import kotlin.test.assertEquals
import kotlin.test.assertFailsWith
import kotlin.test.assertTrue

class BFTNotaryServiceTests {
    companion object {
        @ClassRule
        @JvmField
        val databaseSchemas = IntegrationTestSchemas("node_0", "node_1", "node_2", "node_3", "node_4", "node_5",
                "node_6", "node_7", "node_8", "node_9")

        private lateinit var mockNet: InternalMockNetwork
        private lateinit var notary: Party
        private lateinit var node: TestStartedNode

        @BeforeClass
        @JvmStatic
        fun before() {
            IntegrationTest.globalSetUp() //Enterprise only - remote db setup
            mockNet = InternalMockNetwork(cordappsForAllNodes = cordappsForPackages("net.corda.testing.contracts", "net.corda.notary.bftsmart"))
            val clusterSize = minClusterSize(1)
            val started = startBftClusterAndNode(clusterSize, mockNet)
            notary = started.first
            node = started.second
        }

        @AfterClass
        @JvmStatic
        fun stopNodes() {
            mockNet.stopNodes()
            IntegrationTest.globalTearDown() //Enterprise only - remote db cleanup
        }

        fun startBftClusterAndNode(clusterSize: Int, mockNet: InternalMockNetwork, exposeRaces: Boolean = false): Pair<Party, TestStartedNode> {
            (Paths.get("config") / "currentView").deleteIfExists() // XXX: Make config object warn if this exists?
            val replicaIds = (0 until clusterSize)
            val serviceLegalName = CordaX500Name("BFT", "Zurich", "CH")
            val notaryIdentity = DevIdentityGenerator.generateDistributedNotaryCompositeIdentity(
                    replicaIds.map { mockNet.baseDirectory(mockNet.nextNodeId + it) },
                    serviceLegalName)

            val networkParameters = NetworkParametersCopier(testNetworkParameters(listOf(NotaryInfo(notaryIdentity, false))))

            val clusterAddresses = replicaIds.map { NetworkHostAndPort("localhost", 11000 + it * 10) }

            val nodes = replicaIds.map { replicaId ->
                mockNet.createUnstartedNode(InternalMockNodeParameters(configOverrides = MockNodeConfigOverrides(notary = MockNetNotaryConfig(
                            validating = false,
                            extraConfig = BFTSMaRtConfiguration(replicaId, clusterAddresses, exposeRaces = exposeRaces).toConfig(),
                            className = "net.corda.notary.bftsmart.BftSmartNotaryService",
                            serviceLegalName = serviceLegalName
                ))))
            } + mockNet.createUnstartedNode()

            // MockNetwork doesn't support BFT clusters, so we create all the nodes we need unstarted, and then install the
            // network-parameters in their directories before they're started.
            val node = nodes.map { node ->
                networkParameters.install(mockNet.baseDirectory(node.id))
                node.start()
            }.last()

            return Pair(notaryIdentity, node)
        }
    }

    @Test
    fun `detect double spend`() {
        node.run {
            val issueTx = signInitialTransaction(notary) {
                addOutputState(DummyContract.SingleOwnerState(owner = info.singleIdentity()), DummyContract.PROGRAM_ID, AlwaysAcceptAttachmentConstraint)
            }
            services.recordTransactions(issueTx)
            val spendTxs = (1..10).map {
                signInitialTransaction(notary) {
                    addInputState(issueTx.tx.outRef<ContractState>(0))
                }
            }
            assertEquals(spendTxs.size, spendTxs.map { it.id }.distinct().size)
            val flows = spendTxs.map { NotaryFlow.Client(it) }
            val stateMachines = flows.map { services.startFlow(it) }
            mockNet.runNetwork()
            val results = stateMachines.map { Try.on { it.resultFuture.getOrThrow() } }
            val successfulIndex = results.mapIndexedNotNull { index, result ->
                if (result is Try.Success) {
                    val signers = result.value.map { it.by }
                    assertEquals(minCorrectReplicas(3), signers.size)
                    signers.forEach {
                        assertTrue(it in (notary.owningKey as CompositeKey).leafKeys)
                    }
                    index
                } else {
                    null
                }
            }.single()
            spendTxs.zip(results).forEach { (tx, result) ->
                if (result is Try.Failure) {
                    val exception = result.exception as NotaryException
                    val error = exception.error as NotaryError.Conflict
                    assertEquals(tx.id, error.txId)
                    val (stateRef, cause) = error.consumedStates.entries.single()
                    assertEquals(StateRef(issueTx.id, 0), stateRef)
                    assertEquals(spendTxs[successfulIndex].id.sha256(), cause.hashOfTransactionId)
                }
            }
        }
    }

    @Test
    fun `transactions outside their time window are rejected`() {
        node.run {
            val issueTx = signInitialTransaction(notary) {
                addOutputState(DummyContract.SingleOwnerState(owner = info.singleIdentity()), DummyContract.PROGRAM_ID, AlwaysAcceptAttachmentConstraint)
            }
            services.recordTransactions(issueTx)
            val spendTx = signInitialTransaction(notary) {
                addInputState(issueTx.tx.outRef<ContractState>(0))
                setTimeWindow(TimeWindow.fromOnly(Instant.MAX))
            }
            val flow = NotaryFlow.Client(spendTx)
            val resultFuture = services.startFlow(flow).resultFuture
            mockNet.runNetwork()
            val exception = assertFailsWith<ExecutionException> { resultFuture.get() }
            assertThat(exception.cause, instanceOf(NotaryException::class.java))
            val error = (exception.cause as NotaryException).error
            assertThat(error, instanceOf(NotaryError.TimeWindowInvalid::class.java))
        }
    }

    @Test
    fun `notarise issue tx with time-window`() {
        node.run {
            val issueTx = signInitialTransaction(notary) {
                setTimeWindow(services.clock.instant(), 30.seconds)
                addOutputState(DummyContract.SingleOwnerState(owner = info.singleIdentity()), DummyContract.PROGRAM_ID, AlwaysAcceptAttachmentConstraint)
            }
            val resultFuture = services.startFlow(NotaryFlow.Client(issueTx)).resultFuture

            mockNet.runNetwork()
            val signatures = resultFuture.get()
            verifySignatures(signatures, issueTx.id)
        }
    }

    @Test
    fun `transactions can be re-notarised outside their time window`() {
        node.run {
            val issueTx = signInitialTransaction(notary) {
                addOutputState(DummyContract.SingleOwnerState(owner = info.singleIdentity()), DummyContract.PROGRAM_ID, AlwaysAcceptAttachmentConstraint)
            }
            services.recordTransactions(issueTx)
            val spendTx = signInitialTransaction(notary) {
                addInputState(issueTx.tx.outRef<ContractState>(0))
                setTimeWindow(TimeWindow.untilOnly(Instant.now() + Duration.ofHours(1)))
            }
            val resultFuture = services.startFlow(NotaryFlow.Client(spendTx)).resultFuture
            mockNet.runNetwork()
            val signatures = resultFuture.get()
            verifySignatures(signatures, spendTx.id)

            for (node in mockNet.nodes) {
                (node.started!!.services.clock as TestClock).advanceBy(Duration.ofDays(1))
            }

            val resultFuture2 = services.startFlow(NotaryFlow.Client(spendTx)).resultFuture
            mockNet.runNetwork()
            val signatures2 = resultFuture2.get()
            verifySignatures(signatures2, spendTx.id)
        }
    }

    private fun verifySignatures(signatures: List<TransactionSignature>, txId: SecureHash) {
        notary.owningKey.isFulfilledBy(signatures.map { it.by })
        signatures.forEach { it.verify(txId) }
    }

    private fun TestStartedNode.signInitialTransaction(notary: Party, block: TransactionBuilder.() -> Any?): SignedTransaction {
        return services.signInitialTransaction(
                TransactionBuilder(notary).apply {
                    addCommand(dummyCommand(services.myInfo.singleIdentity().owningKey))
                    block()
                }
        )
    }
}<|MERGE_RESOLUTION|>--- conflicted
+++ resolved
@@ -26,13 +26,10 @@
 import net.corda.testing.contracts.DummyContract
 import net.corda.testing.core.dummyCommand
 import net.corda.testing.core.singleIdentity
-<<<<<<< HEAD
 import net.corda.testing.internal.IntegrationTest
 import net.corda.testing.internal.IntegrationTestSchemas
-=======
 import net.corda.testing.node.MockNetNotaryConfig
 import net.corda.testing.node.MockNodeConfigOverrides
->>>>>>> 3260d9f2
 import net.corda.testing.node.TestClock
 import net.corda.testing.node.internal.*
 import org.hamcrest.Matchers.instanceOf
@@ -94,10 +91,10 @@
 
             val nodes = replicaIds.map { replicaId ->
                 mockNet.createUnstartedNode(InternalMockNodeParameters(configOverrides = MockNodeConfigOverrides(notary = MockNetNotaryConfig(
-                            validating = false,
-                            extraConfig = BFTSMaRtConfiguration(replicaId, clusterAddresses, exposeRaces = exposeRaces).toConfig(),
-                            className = "net.corda.notary.bftsmart.BftSmartNotaryService",
-                            serviceLegalName = serviceLegalName
+                        validating = false,
+                        extraConfig = BFTSMaRtConfiguration(replicaId, clusterAddresses, exposeRaces = exposeRaces).toConfig(),
+                        className = "net.corda.notary.bftsmart.BftSmartNotaryService",
+                        serviceLegalName = serviceLegalName
                 ))))
             } + mockNet.createUnstartedNode()
 
