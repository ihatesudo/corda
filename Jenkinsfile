--- conflicted
+++ resolved
@@ -5,11 +5,7 @@
 killAllExistingBuildsForJob(env.JOB_NAME, env.BUILD_NUMBER.toInteger())
 
 pipeline {
-<<<<<<< HEAD
-    agent { label 'aks' }
-=======
     agent { label 'local-k8s' }
->>>>>>> 7af363d1
     options { timestamps() }
 
     environment {
