<?xml version="1.0" encoding="UTF-8"?>
<project version="4">
  <component name="CompilerConfiguration">
    <bytecodeTargetLevel target="1.8">
      <module name="api-scanner_main" target="1.8" />
      <module name="api-scanner_test" target="1.8" />
      <module name="attachment-demo-contracts_main" target="1.8" />
      <module name="attachment-demo-contracts_test" target="1.8" />
      <module name="attachment-demo-workflows_integrationTest" target="1.8" />
      <module name="attachment-demo-workflows_main" target="1.8" />
      <module name="attachment-demo-workflows_test" target="1.8" />
      <module name="attachment-demo_integrationTest" target="1.8" />
      <module name="attachment-demo_main" target="1.8" />
      <module name="attachment-demo_test" target="1.8" />
      <module name="avalanche_main" target="1.8" />
      <module name="avalanche_test" target="1.8" />
      <module name="bank-of-corda-demo_integrationTest" target="1.8" />
      <module name="bank-of-corda-demo_main" target="1.8" />
      <module name="bank-of-corda-demo_test" target="1.8" />
      <module name="behave-tools_main" target="1.8" />
      <module name="behave-tools_test" target="1.8" />
      <module name="behave_behave" target="1.8" />
      <module name="behave_main" target="1.8" />
      <module name="behave_scenario" target="1.8" />
      <module name="behave_test" target="1.8" />
      <module name="blobinspector_main" target="1.8" />
      <module name="blobinspector_test" target="1.8" />
      <module name="bootstrapper_main" target="1.8" />
      <module name="bootstrapper_test" target="1.8" />
      <module name="bridge_integrationTest" target="1.8" />
      <module name="bridge_main" target="1.8" />
      <module name="bridge_test" target="1.8" />
      <module name="bridgecapsule_main" target="1.6" />
      <module name="bridgecapsule_smokeTest" target="1.6" />
      <module name="bridgecapsule_test" target="1.6" />
      <module name="buildSrc_main" target="1.8" />
      <module name="buildSrc_test" target="1.8" />
      <module name="business-network-demo_integrationTest" target="1.8" />
      <module name="business-network-demo_main" target="1.8" />
      <module name="business-network-demo_test" target="1.8" />
      <module name="canonicalizer_main" target="1.8" />
      <module name="canonicalizer_test" target="1.8" />
      <module name="cli_main" target="1.8" />
      <module name="cli_test" target="1.8" />
      <module name="client_main" target="1.8" />
      <module name="client_test" target="1.8" />
      <module name="cliutils_main" target="1.8" />
      <module name="cliutils_test" target="1.8" />
      <module name="com.r3.corda-isolated_main" target="1.8" />
      <module name="com.r3.corda-isolated_test" target="1.8" />
      <module name="com.r3.corda_buildSrc_main" target="1.8" />
      <module name="com.r3.corda_buildSrc_test" target="1.8" />
      <module name="com.r3.corda_canonicalizer_main" target="1.8" />
      <module name="com.r3.corda_canonicalizer_test" target="1.8" />
      <module name="common-configuration-parsing_main" target="1.8" />
      <module name="common-configuration-parsing_test" target="1.8" />
      <module name="common-validation_main" target="1.8" />
      <module name="common-validation_test" target="1.8" />
      <module name="confidential-identities_main" target="1.8" />
      <module name="confidential-identities_test" target="1.8" />
<<<<<<< HEAD
      <module name="consensus-benchmark_main" target="1.8" />
      <module name="consensus-benchmark_test" target="1.8" />
      <module name="contract_main" target="1.8" />
      <module name="contract_test" target="1.8" />
=======
      <module name="contracts-irs_main" target="1.8" />
      <module name="contracts-irs_test" target="1.8" />
>>>>>>> 365471d9
      <module name="contracts-states_integrationTest" target="1.8" />
      <module name="contracts-states_main" target="1.8" />
      <module name="contracts-states_test" target="1.8" />
      <module name="contracts_main" target="1.8" />
      <module name="contracts_test" target="1.8" />
      <module name="corda-core_integrationTest" target="1.8" />
      <module name="corda-core_smokeTest" target="1.8" />
      <module name="corda-enterprise-client_main" target="1.8" />
      <module name="corda-enterprise-client_test" target="1.8" />
      <module name="corda-enterprise-testing_main" target="1.8" />
      <module name="corda-enterprise-testing_test" target="1.8" />
      <module name="corda-enterprise-tools_main" target="1.8" />
      <module name="corda-enterprise-tools_test" target="1.8" />
      <module name="corda-enterprise_main" target="1.8" />
      <module name="corda-enterprise_test" target="1.8" />
      <module name="corda-finance_integrationTest" target="1.8" />
      <module name="corda-isolated_main" target="1.8" />
      <module name="corda-isolated_test" target="1.8" />
      <module name="corda-project_buildSrc_main" target="1.8" />
      <module name="corda-project_buildSrc_test" target="1.8" />
      <module name="corda-project_canonicalizer_main" target="1.8" />
      <module name="corda-project_canonicalizer_test" target="1.8" />
      <module name="corda-project_main" target="1.8" />
      <module name="corda-project_test" target="1.8" />
      <module name="corda-smoke-test-utils_main" target="1.8" />
      <module name="corda-smoke-test-utils_test" target="1.8" />
      <module name="corda-test-common_main" target="1.8" />
      <module name="corda-test-common_test" target="1.8" />
      <module name="corda-test-utils_main" target="1.8" />
      <module name="corda-test-utils_test" target="1.8" />
      <module name="corda-utils_integrationTest" target="1.8" />
      <module name="corda-utils_main" target="1.8" />
      <module name="corda-utils_test" target="1.8" />
      <module name="corda-webserver_integrationTest" target="1.8" />
      <module name="corda-webserver_main" target="1.8" />
      <module name="corda-webserver_test" target="1.8" />
      <module name="cordapp-configuration-workflows_main" target="1.8" />
      <module name="cordapp-configuration-workflows_test" target="1.8" />
      <module name="cordapp-configuration_main" target="1.8" />
      <module name="cordapp-configuration_test" target="1.8" />
      <module name="cordapp_integrationTest" target="1.8" />
      <module name="cordapp_main" target="1.8" />
      <module name="cordapp_test" target="1.8" />
      <module name="cordform-common_main" target="1.8" />
      <module name="cordform-common_test" target="1.8" />
      <module name="cordformation_main" target="1.8" />
      <module name="cordformation_runnodes" target="1.8" />
      <module name="cordformation_test" target="1.8" />
      <module name="core-deterministic-testing_main" target="1.8" />
      <module name="core-deterministic-testing_test" target="1.8" />
      <module name="core-deterministic_main" target="1.8" />
      <module name="core-deterministic_test" target="1.8" />
      <module name="core_extraResource" target="1.8" />
      <module name="core_integrationTest" target="1.8" />
      <module name="core_main" target="1.8" />
      <module name="core_smokeTest" target="1.8" />
      <module name="core_test" target="1.8" />
      <module name="data_main" target="1.8" />
      <module name="data_test" target="1.8" />
      <module name="dbmigration_main" target="1.8" />
      <module name="dbmigration_test" target="1.8" />
      <module name="demobench_main" target="1.8" />
      <module name="demobench_test" target="1.8" />
      <module name="dist_binFiles" target="1.8" />
      <module name="dist_installerFiles" target="1.8" />
      <module name="dist_main" target="1.8" />
      <module name="dist_readmeFiles" target="1.8" />
      <module name="dist_test" target="1.8" />
      <module name="djvm_main" target="1.8" />
      <module name="djvm_test" target="1.8" />
      <module name="docker_main" target="1.8" />
      <module name="docker_test" target="1.8" />
      <module name="docs_main" target="1.8" />
      <module name="docs_source_example-code_integrationTest" target="1.8" />
      <module name="docs_source_example-code_main" target="1.8" />
      <module name="docs_source_example-code_test" target="1.8" />
      <module name="docs_test" target="1.8" />
      <module name="example-code_integrationTest" target="1.8" />
      <module name="example-code_main" target="1.8" />
      <module name="example-code_test" target="1.8" />
      <module name="experimental-behave_behave" target="1.8" />
      <module name="experimental-behave_main" target="1.8" />
      <module name="experimental-behave_smokeTest" target="1.8" />
      <module name="experimental-behave_test" target="1.8" />
      <module name="experimental-kryo-hook_main" target="1.8" />
      <module name="experimental-kryo-hook_test" target="1.8" />
      <module name="experimental_main" target="1.8" />
      <module name="experimental_test" target="1.8" />
      <module name="explorer-capsule_main" target="1.6" />
      <module name="explorer-capsule_test" target="1.6" />
      <module name="explorer_main" target="1.8" />
      <module name="explorer_test" target="1.8" />
      <module name="finance-contracts-states_main" target="1.8" />
      <module name="finance-contracts-states_test" target="1.8" />
      <module name="finance-contracts_main" target="1.8" />
      <module name="finance-contracts_test" target="1.8" />
      <module name="finance-flows_integrationTest" target="1.8" />
      <module name="finance-flows_main" target="1.8" />
      <module name="finance-flows_test" target="1.8" />
      <module name="finance-workflows_integrationTest" target="1.8" />
      <module name="finance-workflows_main" target="1.8" />
      <module name="finance-workflows_test" target="1.8" />
      <module name="finance_integrationTest" target="1.8" />
      <module name="finance_main" target="1.8" />
      <module name="finance_test" target="1.8" />
      <module name="flow-hook_main" target="1.8" />
      <module name="flow-hook_test" target="1.8" />
      <module name="flow-worker_integrationTest" target="1.8" />
      <module name="flow-worker_main" target="1.8" />
      <module name="flow-worker_test" target="1.8" />
      <module name="flows_integrationTest" target="1.8" />
      <module name="flows_main" target="1.8" />
      <module name="flows_test" target="1.8" />
      <module name="gradle-plugins-cordapp_main" target="1.8" />
      <module name="gradle-plugins-cordapp_test" target="1.8" />
      <module name="graphs_main" target="1.8" />
      <module name="graphs_test" target="1.8" />
      <module name="ha-testing_integrationTest" target="1.8" />
      <module name="ha-testing_main" target="1.8" />
      <module name="ha-testing_test" target="1.8" />
      <module name="ha-utilities_main" target="1.8" />
      <module name="ha-utilities_test" target="1.8" />
      <module name="health-survey_main" target="1.8" />
      <module name="health-survey_test" target="1.8" />
      <module name="hsm-tool_main" target="1.8" />
      <module name="hsm-tool_test" target="1.8" />
      <module name="irs-demo-cordapp_integrationTest" target="1.8" />
      <module name="irs-demo-cordapp_main" target="1.8" />
      <module name="irs-demo-cordapp_main~1" target="1.8" />
      <module name="irs-demo-cordapp_test" target="1.8" />
      <module name="irs-demo-cordapp_test~1" target="1.8" />
      <module name="irs-demo-web_main" target="1.8" />
      <module name="irs-demo-web_test" target="1.8" />
      <module name="irs-demo_integrationTest" target="1.8" />
      <module name="irs-demo_main" target="1.8" />
      <module name="irs-demo_systemTest" target="1.8" />
      <module name="irs-demo_test" target="1.8" />
      <module name="isolated_main" target="1.8" />
      <module name="isolated_test" target="1.8" />
      <module name="jackson_main" target="1.8" />
      <module name="jackson_test" target="1.8" />
      <module name="jarfilter_main" target="1.8" />
      <module name="jarfilter_test" target="1.8" />
      <module name="jdk8u-deterministic_main" target="1.8" />
      <module name="jdk8u-deterministic_test" target="1.8" />
      <module name="jfx_integrationTest" target="1.8" />
      <module name="jfx_main" target="1.8" />
      <module name="jfx_test" target="1.8" />
      <module name="jmeter_main" target="1.8" />
      <module name="jmeter_test" target="1.8" />
      <module name="jpa_main" target="1.8" />
      <module name="jpa_test" target="1.8" />
      <module name="kryo-hook_main" target="1.8" />
      <module name="kryo-hook_test" target="1.8" />
      <module name="launcher_main" target="1.8" />
      <module name="launcher_test" target="1.8" />
      <module name="loadtest_main" target="1.8" />
      <module name="loadtest_test" target="1.8" />
      <module name="mock_main" target="1.8" />
      <module name="mock_test" target="1.8" />
      <module name="mysql_main" target="1.8" />
      <module name="mysql_test" target="1.8" />
      <module name="net.corda-blobinspector_main" target="1.8" />
      <module name="net.corda-blobinspector_test" target="1.8" />
      <module name="net.corda-finance-contracts-states_main" target="1.8" />
      <module name="net.corda-finance-contracts-states_test" target="1.8" />
      <module name="net.corda-isolated_main" target="1.8" />
      <module name="net.corda-isolated_test" target="1.8" />
      <module name="net.corda-verifier_main" target="1.8" />
      <module name="net.corda-verifier_test" target="1.8" />
      <module name="net.corda_buildSrc_main" target="1.8" />
      <module name="net.corda_buildSrc_test" target="1.8" />
      <module name="net.corda_canonicalizer_main" target="1.8" />
      <module name="net.corda_canonicalizer_test" target="1.8" />
      <module name="network-bootstrapper_main" target="1.8" />
      <module name="network-bootstrapper_test" target="1.8" />
      <module name="network-verifier-contracts_main" target="1.8" />
      <module name="network-verifier-contracts_test" target="1.8" />
      <module name="network-verifier-workflows_main" target="1.8" />
      <module name="network-verifier-workflows_test" target="1.8" />
      <module name="network-verifier_main" target="1.8" />
      <module name="network-verifier_test" target="1.8" />
      <module name="network-visualiser_main" target="1.8" />
      <module name="network-visualiser_test" target="1.8" />
      <module name="node-api_main" target="1.8" />
      <module name="node-api_test" target="1.8" />
      <module name="node-capsule_main" target="1.6" />
      <module name="node-capsule_test" target="1.6" />
      <module name="node-driver_integrationTest" target="1.8" />
      <module name="node-driver_main" target="1.8" />
      <module name="node-driver_test" target="1.8" />
      <module name="node-schemas_main" target="1.8" />
      <module name="node-schemas_test" target="1.8" />
      <module name="node_integrationTest" target="1.8" />
      <module name="node_main" target="1.8" />
      <module name="node_smokeTest" target="1.8" />
      <module name="node_test" target="1.8" />
      <module name="notary-bft-smart_main" target="1.8" />
      <module name="notary-bft-smart_test" target="1.8" />
      <module name="notary-demo-contracts_main" target="1.8" />
      <module name="notary-demo-contracts_test" target="1.8" />
      <module name="notary-demo-workflows_main" target="1.8" />
      <module name="notary-demo-workflows_test" target="1.8" />
      <module name="notary-demo_main" target="1.8" />
      <module name="notary-demo_test" target="1.8" />
      <module name="notary-healthcheck-client_main" target="1.8" />
      <module name="notary-healthcheck-client_test" target="1.8" />
      <module name="notary-healthcheck-cordapp_integrationTest" target="1.8" />
      <module name="notary-healthcheck-cordapp_main" target="1.8" />
      <module name="notary-healthcheck-cordapp_test" target="1.8" />
      <module name="notary-healthcheck_main" target="1.8" />
      <module name="notary-healthcheck_test" target="1.8" />
      <module name="notary-raft_main" target="1.8" />
      <module name="notary-raft_test" target="1.8" />
      <module name="notary_main" target="1.8" />
      <module name="notary_test" target="1.8" />
      <module name="notarytest_main" target="1.8" />
      <module name="notarytest_test" target="1.8" />
      <module name="perftestcordapp_integrationTest" target="1.8" />
      <module name="perftestcordapp_main" target="1.8" />
      <module name="perftestcordapp_test" target="1.8" />
      <module name="publish-utils_main" target="1.8" />
      <module name="publish-utils_test" target="1.8" />
      <module name="qa-behave_main" target="1.8" />
      <module name="qa-behave_test" target="1.8" />
      <module name="qa_main" target="1.8" />
      <module name="qa_test" target="1.8" />
      <module name="quasar-hook_main" target="1.8" />
      <module name="quasar-hook_test" target="1.8" />
      <module name="quasar-utils_main" target="1.8" />
      <module name="quasar-utils_test" target="1.8" />
      <module name="rpc-proxy_main" target="1.8" />
      <module name="rpc-proxy_rpcProxy" target="1.8" />
      <module name="rpc-proxy_smokeTest" target="1.8" />
      <module name="rpc-proxy_test" target="1.8" />
      <module name="rpc-worker_integrationTest" target="1.8" />
      <module name="rpc-worker_main" target="1.8" />
      <module name="rpc-worker_test" target="1.8" />
      <module name="rpc_integrationTest" target="1.8" />
      <module name="rpc_main" target="1.8" />
      <module name="rpc_smokeTest" target="1.8" />
      <module name="rpc_test" target="1.8" />
      <module name="samples_main" target="1.8" />
      <module name="samples_test" target="1.8" />
      <module name="sandbox_main" target="1.8" />
      <module name="sandbox_test" target="1.8" />
      <module name="serialization-deterministic_main" target="1.8" />
      <module name="serialization-deterministic_test" target="1.8" />
      <module name="serialization_main" target="1.8" />
      <module name="serialization_test" target="1.8" />
      <module name="shell-cli_integrationTest" target="1.8" />
      <module name="shell-cli_main" target="1.8" />
      <module name="shell-cli_test" target="1.8" />
      <module name="shell_integrationTest" target="1.8" />
      <module name="shell_main" target="1.8" />
      <module name="shell_test" target="1.8" />
      <module name="simm-valuation-demo-contracts-states_main" target="1.8" />
      <module name="simm-valuation-demo-contracts-states_test" target="1.8" />
      <module name="simm-valuation-demo_integrationTest" target="1.8" />
      <module name="simm-valuation-demo_main" target="1.8" />
      <module name="simm-valuation-demo_scenario" target="1.8" />
      <module name="simm-valuation-demo_test" target="1.8" />
      <module name="smoke-test-utils_main" target="1.8" />
      <module name="smoke-test-utils_test" target="1.8" />
      <module name="source-example-code_integrationTest" target="1.8" />
      <module name="source-example-code_main" target="1.8" />
      <module name="source-example-code_test" target="1.8" />
      <module name="test-cli_main" target="1.8" />
      <module name="test-cli_test" target="1.8" />
      <module name="test-common_main" target="1.8" />
      <module name="test-common_test" target="1.8" />
      <module name="test-utils_integrationTest" target="1.8" />
      <module name="test-utils_main" target="1.8" />
      <module name="test-utils_test" target="1.8" />
      <module name="testing-node-driver_integrationTest" target="1.8" />
      <module name="testing-node-driver_main" target="1.8" />
      <module name="testing-node-driver_test" target="1.8" />
      <module name="testing-smoke-test-utils_main" target="1.8" />
      <module name="testing-smoke-test-utils_test" target="1.8" />
      <module name="testing-test-common_main" target="1.8" />
      <module name="testing-test-common_test" target="1.8" />
      <module name="testing-test-utils_main" target="1.8" />
      <module name="testing-test-utils_test" target="1.8" />
      <module name="testing_main" target="1.8" />
      <module name="testing_test" target="1.8" />
      <module name="tools-blobinspector_main" target="1.8" />
      <module name="tools-blobinspector_test" target="1.8" />
      <module name="tools_main" target="1.8" />
      <module name="tools_test" target="1.8" />
      <module name="trader-demo_integrationTest" target="1.8" />
      <module name="trader-demo_main" target="1.8" />
      <module name="trader-demo_test" target="1.8" />
      <module name="unwanteds_main" target="1.8" />
      <module name="unwanteds_test" target="1.8" />
      <module name="verifier_integrationTest" target="1.8" />
      <module name="verifier_main" target="1.8" />
      <module name="verifier_test" target="1.8" />
      <module name="web_main" target="1.8" />
      <module name="web_test" target="1.8" />
      <module name="webcapsule_main" target="1.6" />
      <module name="webcapsule_test" target="1.6" />
      <module name="webserver-webcapsule_main" target="1.8" />
      <module name="webserver-webcapsule_test" target="1.8" />
      <module name="webserver_integrationTest" target="1.8" />
      <module name="webserver_main" target="1.8" />
      <module name="webserver_test" target="1.8" />
      <module name="workflows-irs_main" target="1.8" />
      <module name="workflows-irs_test" target="1.8" />
      <module name="workflows-trader_integrationTest" target="1.8" />
      <module name="workflows-trader_main" target="1.8" />
      <module name="workflows-trader_test" target="1.8" />
      <module name="workflows_integrationTest" target="1.8" />
      <module name="workflows_main" target="1.8" />
      <module name="workflows_test" target="1.8" />
    </bytecodeTargetLevel>
  </component>
  <component name="JavacSettings">
    <option name="ADDITIONAL_OPTIONS_STRING" value="-parameters" />
  </component>
</project><|MERGE_RESOLUTION|>--- conflicted
+++ resolved
@@ -58,15 +58,12 @@
       <module name="common-validation_test" target="1.8" />
       <module name="confidential-identities_main" target="1.8" />
       <module name="confidential-identities_test" target="1.8" />
-<<<<<<< HEAD
       <module name="consensus-benchmark_main" target="1.8" />
       <module name="consensus-benchmark_test" target="1.8" />
       <module name="contract_main" target="1.8" />
       <module name="contract_test" target="1.8" />
-=======
       <module name="contracts-irs_main" target="1.8" />
       <module name="contracts-irs_test" target="1.8" />
->>>>>>> 365471d9
       <module name="contracts-states_integrationTest" target="1.8" />
       <module name="contracts-states_main" target="1.8" />
       <module name="contracts-states_test" target="1.8" />
