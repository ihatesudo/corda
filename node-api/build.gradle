--- conflicted
+++ resolved
@@ -41,15 +41,8 @@
     compile "org.apache.activemq:artemis-core-client:${artemis_version}"
     compile "org.apache.activemq:artemis-commons:${artemis_version}"
 
-<<<<<<< HEAD
     compile "io.netty:netty-handler-proxy:$netty_version"
 
-    // For adding serialisation of file upload streams to RPC
-    // TODO: Remove this dependency and the code that requires it
-    compile "commons-fileupload:commons-fileupload:$fileupload_version"
-
-=======
->>>>>>> 25f33586
     // TypeSafe Config: for simple and human friendly config files.
     compile "com.typesafe:config:$typesafe_config_version"
 
