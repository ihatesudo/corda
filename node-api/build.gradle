plugins {
    id 'com.github.johnrengelman.shadow'
}
apply plugin: 'kotlin'
apply plugin: 'net.corda.plugins.quasar-utils'
apply plugin: 'net.corda.plugins.publish-utils'
apply plugin: 'com.jfrog.artifactory'

description 'Corda node API'

dependencies {
    
    
    compile project(":core")
    compile project(":serialization")  // TODO Remove this once the NetworkBootstrapper class is moved into the tools:bootstrapper module
<<<<<<< HEAD
    compile project(":common-configuration-parsing")

    // Azure KeyVault
    compileOnly 'com.microsoft.azure:azure-keyvault:1.1.1'
    compileOnly 'com.microsoft.azure:adal4j:1.6.3'
    testCompile 'com.microsoft.azure:azure-keyvault:1.1.1'
    testCompile 'com.microsoft.azure:adal4j:1.6.3'

    // Utimaco HSM
    compileOnly fileTree(dir: 'lib', include: 'CryptoServer*.jar')
    testCompile fileTree(dir: 'lib', include: 'CryptoServer*.jar')

    // Gemalto Luna HSM
    compileOnly fileTree(dir: 'lib', include: 'LunaProvider.jar')
    testCompile fileTree(dir: 'lib', include: 'LunaProvider.jar')

    // Spotify Docker client for using docker containers in integration tests
    testCompile "com.spotify:docker-client:8.14.5"
=======
    compile project(':common-configuration-parsing') // TODO Remove this dependency once NetworkBootsrapper is moved into tools:bootstrapper
>>>>>>> 9e3a0a64

    compile "org.jetbrains.kotlin:kotlin-stdlib-jdk8:$kotlin_version"
    compile "org.jetbrains.kotlin:kotlin-reflect:$kotlin_version"

    // TODO: remove the forced update of commons-collections and beanutils when artemis updates them
    compile "org.apache.commons:commons-collections4:${commons_collections_version}"
    compile "commons-beanutils:commons-beanutils:${beanutils_version}"
    compile "org.apache.activemq:artemis-core-client:${artemis_version}"
    compile "org.apache.activemq:artemis-commons:${artemis_version}"

    compile "io.netty:netty-handler-proxy:$netty_version"

    // TypeSafe Config: for simple and human friendly config files.
    compile "com.typesafe:config:$typesafe_config_version"

    compile "org.apache.qpid:proton-j:$protonj_version"

    // SQL connection pooling library
    compile "com.zaxxer:HikariCP:$hikari_version"

    // For db migration
    compile "org.liquibase:liquibase-core:$liquibase_version"
    runtime 'com.mattbertolini:liquibase-slf4j:2.0.0'

    // Apache Curator: a client library for Zookeeper
    shadow "org.apache.curator:curator-client:${curator_version}"
    shadow "org.apache.curator:curator-recipes:${curator_version}"
    testCompile "org.apache.curator:curator-test:${curator_version}"

    // ClassGraph: classpath scanning
    compile "io.github.classgraph:classgraph:$class_graph_version"

    compile "com.fasterxml.jackson.core:jackson-databind:$jackson_version"

    // For caches rather than guava
    compile "com.github.ben-manes.caffeine:caffeine:$caffeine_version"

    // Unit testing helpers.
    testCompile "junit:junit:$junit_version"
    testCompile "org.assertj:assertj-core:$assertj_version"
    testCompile "org.jetbrains.kotlin:kotlin-test:$kotlin_version"
    testCompile project(':node-driver')
    testCompile project(':test-utils')

    compile ("org.apache.activemq:artemis-amqp-protocol:${artemis_version}") {
        // Gains our proton-j version from core module.
        exclude group: 'org.apache.qpid', module: 'proton-j'
    }
}

configurations {
    testArtifacts.extendsFrom testRuntime
    testCompile.extendsFrom shadow
}

jar {
    enabled = false
    baseName 'corda-node-api'
}

shadowJar {
    baseName jar.baseName
    configurations = [project.configurations.shadow]
    classifier ""
    // The 'LICENSE' file gets pulled in from multiple dependencies when generating the shadow JAR,
    // and there's also a folder called 'license' being placed in the JAR. On case-insensitive file
    // systems, the folder and file end up clashing, causing an error when trying to build the JAR.
    relocate 'META-INF/LICENSE', 'META-INF/LICENCE-2'
    dependencies {
        // Apache Curator 4.2.0 already contains a shaded copy of Guava 20.0
        include(dependency("org.apache.curator:curator-client:${curator_version}"))
        include(dependency("org.apache.curator:curator-recipes:${curator_version}"))
        include(dependency("org.apache.curator:curator-framework:${curator_version}"))
        include(dependency('org.apache.zookeeper:zookeeper:3.5.4-beta'))
        include(dependency('commons-cli:commons-cli:1.2'))
        include(dependency('io.netty:netty:3.10.5.Final'))
    }
    relocate 'org.apache.curator.', 'net.corda.shaded.org.apache.curator.'
    relocate 'org.apache.zookeeper.', 'net.corda.shaded.org.apache.zookeeper.'
    relocate 'org.apache.jute.', 'net.corda.shaded.org.apache.jute.'
    relocate 'org.apache.commons.', 'net.corda.shaded.org.apache.commons.'
    relocate 'org.jboss.netty.', 'net.corda.shaded.org.jboss.netty.'
}

task testJar(type: Jar) {
    classifier "tests"
    from sourceSets.test.output
}

artifacts {
    testArtifacts testJar
    compile shadowJar
}

publish {
    name shadowJar.baseName
}<|MERGE_RESOLUTION|>--- conflicted
+++ resolved
@@ -13,8 +13,7 @@
     
     compile project(":core")
     compile project(":serialization")  // TODO Remove this once the NetworkBootstrapper class is moved into the tools:bootstrapper module
-<<<<<<< HEAD
-    compile project(":common-configuration-parsing")
+    compile project(':common-configuration-parsing') // TODO Remove this dependency once NetworkBootsrapper is moved into tools:bootstrapper
 
     // Azure KeyVault
     compileOnly 'com.microsoft.azure:azure-keyvault:1.1.1'
@@ -32,9 +31,6 @@
 
     // Spotify Docker client for using docker containers in integration tests
     testCompile "com.spotify:docker-client:8.14.5"
-=======
-    compile project(':common-configuration-parsing') // TODO Remove this dependency once NetworkBootsrapper is moved into tools:bootstrapper
->>>>>>> 9e3a0a64
 
     compile "org.jetbrains.kotlin:kotlin-stdlib-jdk8:$kotlin_version"
     compile "org.jetbrains.kotlin:kotlin-reflect:$kotlin_version"
