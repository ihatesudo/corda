package net.corda.nodeapi.internal

import net.corda.core.serialization.internal.nodeSerializationEnv
import net.corda.core.utilities.NetworkHostAndPort
import net.corda.core.utilities.loggerFor
import net.corda.nodeapi.ArtemisTcpTransport
import net.corda.nodeapi.ConnectionDirection
import net.corda.nodeapi.internal.ArtemisMessagingComponent.Companion.NODE_USER
import net.corda.nodeapi.internal.config.SSLConfiguration
import org.apache.activemq.artemis.api.core.client.*
import org.apache.activemq.artemis.api.core.client.ActiveMQClient.DEFAULT_ACK_BATCH_SIZE

<<<<<<< HEAD
class ArtemisMessagingClient(
        private val config: SSLConfiguration,
        private val serverAddress: NetworkHostAndPort,
        private val maxMessageSize: Int,
        private val autoCommitSends: Boolean = true,
        private val autoCommitAcks: Boolean = true,
        private val confirmationWindowSize: Int = -1
) {
=======
interface ArtemisSessionProvider {
    fun start(): ArtemisMessagingClient.Started
    fun stop()
    val started: ArtemisMessagingClient.Started?
}

class ArtemisMessagingClient(private val config: SSLConfiguration,
                             private val serverAddress: NetworkHostAndPort,
                             private val maxMessageSize: Int) : ArtemisSessionProvider {
>>>>>>> 979aef13
    companion object {
        private val log = loggerFor<ArtemisMessagingClient>()
    }

    class Started(val serverLocator: ServerLocator, val sessionFactory: ClientSessionFactory, val session: ClientSession, val producer: ClientProducer)

    override var started: Started? = null
        private set

    override fun start(): Started = synchronized(this) {
        check(started == null) { "start can't be called twice" }
        log.info("Connecting to message broker: $serverAddress")
        // TODO Add broker CN to config for host verification in case the embedded broker isn't used
        val tcpTransport = ArtemisTcpTransport.tcpTransport(ConnectionDirection.Outbound(), serverAddress, config)
        val locator = ActiveMQClient.createServerLocatorWithoutHA(tcpTransport).apply {
            // Never time out on our loopback Artemis connections. If we switch back to using the InVM transport this
            // would be the default and the two lines below can be deleted.
            connectionTTL = -1
            clientFailureCheckPeriod = -1
            minLargeMessageSize = maxMessageSize
            isUseGlobalPools = nodeSerializationEnv != null
            confirmationWindowSize = this@ArtemisMessagingClient.confirmationWindowSize
        }
        val sessionFactory = locator.createSessionFactory()
        // Login using the node username. The broker will authenticate us as its node (as opposed to another peer)
        // using our TLS certificate.
        // Note that the acknowledgement of messages is not flushed to the Artermis journal until the default buffer
        // size of 1MB is acknowledged.
        val session = sessionFactory!!.createSession(NODE_USER, NODE_USER, false, autoCommitSends, autoCommitAcks, locator.isPreAcknowledge, DEFAULT_ACK_BATCH_SIZE)
        session.start()
        // Create a general purpose producer.
        val producer = session.createProducer()
        return Started(locator, sessionFactory, session, producer).also { started = it }
    }

    override fun stop() = synchronized(this) {
        started?.run {
            producer.close()
            // Ensure any trailing messages are committed to the journal
            session.commit()
            // Closing the factory closes all the sessions it produced as well.
            sessionFactory.close()
            serverLocator.close()
        }
        started = null
    }
}<|MERGE_RESOLUTION|>--- conflicted
+++ resolved
@@ -10,7 +10,12 @@
 import org.apache.activemq.artemis.api.core.client.*
 import org.apache.activemq.artemis.api.core.client.ActiveMQClient.DEFAULT_ACK_BATCH_SIZE
 
-<<<<<<< HEAD
+interface ArtemisSessionProvider {
+    fun start(): ArtemisMessagingClient.Started
+    fun stop()
+    val started: ArtemisMessagingClient.Started?
+}
+
 class ArtemisMessagingClient(
         private val config: SSLConfiguration,
         private val serverAddress: NetworkHostAndPort,
@@ -18,18 +23,7 @@
         private val autoCommitSends: Boolean = true,
         private val autoCommitAcks: Boolean = true,
         private val confirmationWindowSize: Int = -1
-) {
-=======
-interface ArtemisSessionProvider {
-    fun start(): ArtemisMessagingClient.Started
-    fun stop()
-    val started: ArtemisMessagingClient.Started?
-}
-
-class ArtemisMessagingClient(private val config: SSLConfiguration,
-                             private val serverAddress: NetworkHostAndPort,
-                             private val maxMessageSize: Int) : ArtemisSessionProvider {
->>>>>>> 979aef13
+): ArtemisSessionProvider {
     companion object {
         private val log = loggerFor<ArtemisMessagingClient>()
     }
