buildscript {
    // For sharing constants between builds
    Properties constants = new Properties()
    file("$projectDir/constants.properties").withInputStream { constants.load(it) }

    // Our version: bump this on release.
<<<<<<< HEAD
    ext.corda_release_version = "0.16-SNAPSHOT"
=======
    ext.corda_release_version = "3.0-SNAPSHOT"
>>>>>>> f5c9fd8f
    // Increment this on any release that changes public APIs anywhere in the Corda platform
    // TODO This is going to be difficult until we have a clear separation throughout the code of what is public and what is internal
    ext.corda_platform_version = 2
    ext.gradle_plugins_version = constants.getProperty("gradlePluginsVersion")

    // Dependency versions. Can run 'gradle dependencyUpdates' to find new versions of things.
    //
    // TODO: Sort this alphabetically.
    ext.kotlin_version = constants.getProperty("kotlinVersion")
    ext.quasar_version = '0.7.9'

    // gradle-capsule-plugin:1.0.2 contains capsule:1.0.1
    // TODO: Upgrade gradle-capsule-plugin to a version with capsule:1.0.3
    ext.capsule_version = '1.0.1'

    ext.asm_version = '0.5.3'
    ext.artemis_version = '2.4.0'
    ext.jackson_version = '2.9.2'
    ext.jetty_version = '9.4.7.v20170914'
    ext.jersey_version = '2.25'
    ext.jolokia_version = '2.0.0-M3'
    ext.assertj_version = '3.8.0'
    ext.slf4j_version = '1.7.25'
    ext.log4j_version = '2.9.1'
    ext.bouncycastle_version = constants.getProperty("bouncycastleVersion")
    ext.guava_version = constants.getProperty("guavaVersion")
    ext.okhttp_version = '3.5.0'
    ext.netty_version = '4.1.9.Final'
    ext.typesafe_config_version = constants.getProperty("typesafeConfigVersion")
    ext.fileupload_version = '1.3.3'
    ext.junit_version = '4.12'
    ext.mockito_version = '2.10.0'
    ext.jopt_simple_version = '5.0.2'
    ext.jansi_version = '1.14'
    ext.hibernate_version = '5.2.6.Final'
    ext.h2_version = '1.4.194' // Update docs if renamed or removed.
    ext.postgresql_version = '42.1.4'
    ext.rxjava_version = '1.2.4'
    ext.dokka_version = '0.9.14'
    ext.eddsa_version = '0.2.0'
    ext.dependency_checker_version = '3.0.1'
    ext.commons_collections_version = '4.1'
    ext.beanutils_version = '1.9.3'
    ext.spring_jdbc_version ='5.0.0.RELEASE'

    // Update 121 is required for ObjectInputFilter and at time of writing 131 was latest:
    ext.java8_minUpdateVersion = '131'

    repositories {
        mavenLocal()
        mavenCentral()
        jcenter()
    }
    dependencies {
        classpath "org.jetbrains.kotlin:kotlin-gradle-plugin:$kotlin_version"
        classpath 'com.jfrog.bintray.gradle:gradle-bintray-plugin:1.4'
        classpath "net.corda.plugins:publish-utils:$gradle_plugins_version"
        classpath "net.corda.plugins:quasar-utils:$gradle_plugins_version"
        classpath "net.corda.plugins:cordformation:$gradle_plugins_version"
        classpath "net.corda.plugins:cordapp:$gradle_plugins_version"
        classpath "net.corda.plugins:api-scanner:$gradle_plugins_version"
        classpath 'com.github.ben-manes:gradle-versions-plugin:0.15.0'
        classpath "org.jetbrains.kotlin:kotlin-noarg:$kotlin_version"
        classpath "org.jetbrains.dokka:dokka-gradle-plugin:${dokka_version}"
        classpath "org.ajoberstar:grgit:1.1.0"
        classpath "net.i2p.crypto:eddsa:$eddsa_version" // Needed for ServiceIdentityGenerator in the build environment.
        classpath "org.owasp:dependency-check-gradle:${dependency_checker_version}"
    }
}

plugins {
    // TODO The capsule plugin requires the newer DSL plugin block.It would be nice if we could unify all the plugins into one style,
    // but the DSL has some restrictions e.g can't be used on the allprojects section. So we should revisit this if there are improvements in Gradle.
    // Version 1.0.2 of this plugin uses capsule:1.0.1
    id "us.kirchmeier.capsule" version "1.0.2"
    id "com.jfrog.artifactory" version "4.4.18"
}

ext {
    corda_revision = org.ajoberstar.grgit.Grgit.open(file('.')).head().id
}

apply plugin: 'project-report'
apply plugin: 'com.github.ben-manes.versions'
apply plugin: 'net.corda.plugins.publish-utils'
apply plugin: 'net.corda.plugins.cordformation'
apply plugin: 'maven-publish'

// We need the following three lines even though they're inside an allprojects {} block below because otherwise
// IntelliJ gets confused when importing the project and ends up erasing and recreating the .idea directory, along
// with the run configurations. It also doesn't realise that the project is a Java 8 project and misconfigures
// the resulting import. This fixes it.
apply plugin: 'java'
sourceCompatibility = 1.8
targetCompatibility = 1.8


allprojects {
    apply plugin: 'kotlin'
    apply plugin: 'java'
    apply plugin: 'jacoco'
    apply plugin: 'org.owasp.dependencycheck'

    dependencyCheck {
        suppressionFile = '.ci/dependency-checker/suppressedLibraries.xml'
        cveValidForHours = 1
        format = 'ALL'
    }
    sourceCompatibility = 1.8
    targetCompatibility = 1.8

    tasks.withType(JavaCompile) {
        options.compilerArgs << "-Xlint:unchecked" << "-Xlint:deprecation" << "-Xlint:-options" << "-parameters"
    }

    tasks.withType(org.jetbrains.kotlin.gradle.tasks.KotlinCompile).all {
        kotlinOptions {
            languageVersion = "1.1"
            apiVersion = "1.1"
            jvmTarget = "1.8"
            javaParameters = true   // Useful for reflection.
        }
    }

    tasks.withType(Jar) { task ->
        // Includes War and Ear
        manifest {
            attributes('Corda-Release-Version': corda_release_version)
            attributes('Corda-Platform-Version': corda_platform_version)
            attributes('Corda-Revision': corda_revision)
            attributes('Corda-Vendor': 'Corda Enterprise Edition')
            attributes('Automatic-Module-Name': "net.corda.${task.project.name.replaceAll('-', '.')}")
        }
    }

    tasks.withType(Test) {
        // Prevent the project from creating temporary files outside of the build directory.
        systemProperties['java.io.tmpdir'] = buildDir

        // Ensures that "net.corda.testing.amqp.enable" is passed correctly from Gradle command line
        // down to JVM executing unit test. It looks like we are running unit tests in the forked mode
        // and all the "-D" parameters passed to Gradle not making it to unit test level
        // TODO: Remove once we fully switched to AMQP
        final AMQP_ENABLE_PROP_NAME = "net.corda.testing.amqp.enable"
        systemProperty(AMQP_ENABLE_PROP_NAME, System.getProperty(AMQP_ENABLE_PROP_NAME))

         // relational database provider to be used by node
        final DATABASE_PROVIDER = "databaseProvider"
        final DATASOURCE_URL = "dataSourceProperties.dataSource.url"
        final DATASOURCE_CLASSNAME = "dataSourceProperties.dataSourceClassName"
        final DATASOURCE_USER = "dataSourceProperties.dataSource.user"
        final DATASOURCE_PASSWORD = "dataSourceProperties.dataSource.password"

        // integration testing database configuration (to be used in conjunction with a DATABASE_PROVIDER)
        final TEST_DB_ADMIN_USER = "test.db.admin.user"
        final TEST_DB_ADMIN_PASSWORD = "test.db.admin.password"
        final TEST_DB_SCRIPT_DIR = "test.db.script.dir"

        [DATABASE_PROVIDER,DATASOURCE_URL, DATASOURCE_CLASSNAME, DATASOURCE_USER, DATASOURCE_PASSWORD,
          TEST_DB_ADMIN_USER, TEST_DB_ADMIN_PASSWORD, TEST_DB_SCRIPT_DIR].forEach {
            def property = System.getProperty(it)
            if (property != null) {
                systemProperty(it, property)
            }
        }
    }

    group 'com.r3.corda.enterprise'
    version "$corda_release_version"

    repositories {
        mavenLocal()
        mavenCentral()
        jcenter()
        maven { url 'https://jitpack.io' }
    }

    configurations {
        compile {
            // We want to use SLF4J's version of these bindings: jcl-over-slf4j
            // Remove any transitive dependency on Apache's version.
            exclude group: 'commons-logging', module: 'commons-logging'
        }
        runtime {
            // We never want isolated.jar on classPath, since we want to test jar being dynamically loaded as an attachment
            exclude module: 'isolated'
        }
    }
}

// Check that we are running on a Java 8 JDK. The source/targetCompatibility values above aren't sufficient to
// guarantee this because those are properties checked by the Java plugin, but we're using Kotlin.
//
// We recommend a specific minor version (unfortunately, not checkable directly) because JavaFX adds APIs in
// minor releases, so we can't work with just any Java 8, it has to be a recent one.
if (!JavaVersion.current().java8Compatible)
    throw new GradleException("Corda requires Java 8, please upgrade to at least 1.8.0_$java8_minUpdateVersion")

repositories {
    mavenCentral()
    jcenter()
}

// Required for building out the fat JAR.
dependencies {
    compile project(':node')
    compile "com.google.guava:guava:$guava_version"

    // Set to corda compile to ensure it exists now deploy nodes no longer relies on build
    compile project(path: ":node:capsule", configuration: 'runtimeArtifacts')
    compile project(path: ":webserver:webcapsule", configuration: 'runtimeArtifacts')

    // For the buildCordappDependenciesJar task
    runtime project(':client:jfx')
    runtime project(':client:mock')
    runtime project(':client:rpc')
    runtime project(':core')
    runtime project(':confidential-identities')
    runtime project(':finance')
    runtime project(':webserver')
    testCompile project(':test-utils')
}

jar {
    // Prevent the root project from building an unwanted dummy CorDapp.
    enabled = false
}

task jacocoRootReport(type: org.gradle.testing.jacoco.tasks.JacocoReport) {
    dependsOn = subprojects.test
    additionalSourceDirs = files(subprojects.sourceSets.main.allSource.srcDirs)
    sourceDirectories = files(subprojects.sourceSets.main.allSource.srcDirs)
    classDirectories = files(subprojects.sourceSets.main.output)
    executionData = files(subprojects.jacocoTestReport.executionData)
    reports {
        html.enabled = true
        xml.enabled = true
        csv.enabled = false
    }
    onlyIf = {
        true
    }
    doFirst {
        executionData = files(executionData.findAll {
            it.exists()
        })
    }
}

tasks.withType(Test) {
    reports.html.destination = file("${reporting.baseDir}/${name}")
}

task deployNodes(type: net.corda.plugins.Cordform, dependsOn: ['jar']) {
    directory "./build/nodes"
    node {
        name "O=Controller,OU=corda,L=London,C=GB"
        notary = [validating : true]
        p2pPort 10002
        cordapps = []
    }
    node {
        name "O=Bank A,OU=corda,L=London,C=GB"
        p2pPort 10012
        rpcPort 10013
        webPort 10014
        cordapps = []
    }
    node {
        name "O=Bank B,OU=corda,L=London,C=GB"
        p2pAddress "localhost:10007"
        rpcAddress "localhost:10008"
        webAddress "localhost:10009"
        cordapps = []
    }
}

// User and key are commented out to prevent accidental pushes of Enterprise to public repos. DO NOT UNCOMMENT.
bintrayConfig {
    // user = System.getenv('CORDA_BINTRAY_USER')
    // key = System.getenv('CORDA_BINTRAY_KEY')
    repo = 'corda'
    org = 'r3'
    licenses = ['Apache-2.0']
    vcsUrl = 'https://github.com/corda/corda'
    projectUrl = 'https://github.com/corda/corda'
    gpgSign = true
    gpgPassphrase = System.getenv('CORDA_BINTRAY_GPG_PASSPHRASE')
    publications = ['corda-jfx', 'corda-mock', 'corda-rpc', 'corda-core', 'corda', 'corda-finance', 'corda-node', 'corda-node-api', 'corda-test-common', 'corda-test-utils', 'corda-jackson', 'corda-verifier', 'corda-webserver-impl', 'corda-webserver', 'corda-node-driver', 'corda-confidential-identities']
    license {
        name = 'Apache-2.0'
        url = 'https://www.apache.org/licenses/LICENSE-2.0'
        distribution = 'repo'
    }
    developer {
        id = 'R3'
        name = 'R3'
        email = 'dev@corda.net'
    }
}

// Build a ZIP of all JARs required to compile the Cordapp template
// Note: corda.jar is used at runtime so no runtime ZIP is necessary.
// Resulting ZIP can be found in "build/distributions"
task buildCordappDependenciesZip(type: Zip) {
    baseName 'corda-deps'
    from configurations.runtime
    from configurations.compile
    from configurations.testCompile
    from buildscript.configurations.classpath
    from 'node/capsule/NOTICE' // CDDL notice
    duplicatesStrategy = DuplicatesStrategy.EXCLUDE
}

artifactory {
    publish {
        contextUrl = 'https://ci-artifactory.corda.r3cev.com/artifactory'
        repository {
            repoKey = 'enterprise-dev'
            username = 'teamcity'
            password = System.getenv('CORDA_ARTIFACTORY_PASSWORD')
        }

        defaults {
            // Root project applies the plugin (for this block) but does not need to be published
            if(project != rootProject) {
                publications(project.extensions.publish.name())
            }
        }
    }
}

task generateApi(type: net.corda.plugins.GenerateApi){
    baseName = "api-corda"
}<|MERGE_RESOLUTION|>--- conflicted
+++ resolved
@@ -4,14 +4,10 @@
     file("$projectDir/constants.properties").withInputStream { constants.load(it) }
 
     // Our version: bump this on release.
-<<<<<<< HEAD
     ext.corda_release_version = "0.16-SNAPSHOT"
-=======
-    ext.corda_release_version = "3.0-SNAPSHOT"
->>>>>>> f5c9fd8f
     // Increment this on any release that changes public APIs anywhere in the Corda platform
     // TODO This is going to be difficult until we have a clear separation throughout the code of what is public and what is internal
-    ext.corda_platform_version = 2
+    ext.corda_platform_version = 1
     ext.gradle_plugins_version = constants.getProperty("gradlePluginsVersion")
 
     // Dependency versions. Can run 'gradle dependencyUpdates' to find new versions of things.
