--- conflicted
+++ resolved
@@ -66,17 +66,16 @@
     args '-S'
 }
 
-<<<<<<< HEAD
 task(runFlowTriageNodes, dependsOn: 'classes', type: JavaExec) {
     main = 'net.corda.explorer.MainKt'
     classpath = sourceSets.main.runtimeClasspath
     args '-F'
-=======
+}
+
 jar {
     manifest {
         attributes(
                 'Automatic-Module-Name': 'net.corda.tools.explorer'
         )
     }
->>>>>>> 63b7eb3f
 }