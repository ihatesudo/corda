--- conflicted
+++ resolved
@@ -32,12 +32,7 @@
             deploy = false // TODO This is a bug, project cordapp should be disabled if no cordapp plugin is applied.
         }
         cordapp project(':finance:workflows')
-<<<<<<< HEAD
         cordapp "net.corda:corda-finance-contracts:$os_corda_release_version"
-        cordapp project(':confidential-identities')
-=======
-        cordapp project(':finance:contracts')
->>>>>>> 36665e11
         cordapp project(':samples:trader-demo:workflows-trader')
     }
     directory "./build/nodes"
