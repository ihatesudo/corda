--- conflicted
+++ resolved
@@ -5,12 +5,7 @@
 class CordaVersion  {
     companion object {
         private const val UNKNOWN = "Unknown"
-<<<<<<< HEAD
-        const val current_major_release = "4.0-SNAPSHOT"
         const val platformEditionCode = "ENT"
-=======
-        const val platformEditionCode = "OS"
->>>>>>> a4cd8592
 
         private fun manifestValue(name: String): String? = if (Manifests.exists(name)) Manifests.read(name) else null
 
