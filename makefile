MAKEFLAGS = -s

name = avian
version = 0.6

build-arch := $(shell uname -m \
	| sed 's/^i.86$$/i386/' \
	| sed 's/^x86pc$$/i386/' \
	| sed 's/amd64/x86_64/' \
	| sed 's/^arm.*$$/arm/' \
	| sed 's/ppc/powerpc/')

ifeq (Power,$(filter Power,$(build-arch)))
	build-arch = powerpc
endif

build-platform := \
	$(shell uname -s | tr [:upper:] [:lower:] \
		| sed 's/^mingw32.*$$/mingw32/' \
		| sed 's/^cygwin.*$$/cygwin/')

arch = $(build-arch)
target-arch = $(arch)
bootimage-platform = \
	$(subst cygwin,windows,$(subst mingw32,windows,$(build-platform)))
platform = $(bootimage-platform)

codegen-targets = native

mode = fast
process = compile

ifneq ($(process),compile)
	options := -$(process)
endif
ifneq ($(mode),fast)
	options := $(options)-$(mode)
endif
ifneq ($(lzma),)
	options := $(options)-lzma
endif
ifeq ($(bootimage),true)
	options := $(options)-bootimage
endif
ifeq ($(heapdump),true)
	options := $(options)-heapdump
endif
ifeq ($(tails),true)
	options := $(options)-tails
endif
ifeq ($(continuations),true)
	options := $(options)-continuations
endif
ifeq ($(codegen-targets),all)
	options := $(options)-all
endif

aot-only = false
root := $(shell (cd .. && pwd))
build = build/$(platform)-$(arch)$(options)
host-build-root = $(build)/host
classpath-build = $(build)/classpath
test-build = $(build)/test
src = src
classpath-src = classpath
test = test
unittest = unittest
win32 ?= $(root)/win32
win64 ?= $(root)/win64
winrt ?= $(root)/winrt
wp8 ?= $(root)/wp8

classpath = avian

test-executable = $(shell pwd)/$(executable)
boot-classpath = $(classpath-build)
embed-prefix = /avian-embedded

native-path = echo

ifeq ($(build-platform),cygwin)
	native-path = cygpath -m
endif

windows-path = echo

path-separator = :

ifneq (,$(filter mingw32 cygwin,$(build-platform)))
	path-separator = ;
endif

library-path-variable = LD_LIBRARY_PATH

ifeq ($(build-platform),darwin)
	library-path-variable = DYLD_LIBRARY_PATH
endif

library-path = $(library-path-variable)=$(build)

ifneq ($(openjdk),)
	openjdk-arch = $(arch)
	ifeq ($(arch),x86_64)
		openjdk-arch = amd64
	endif

	ifneq ($(openjdk-src),)
		include openjdk-src.mk
	  options := $(options)-openjdk-src
		classpath-objects = $(openjdk-objects) $(openjdk-local-objects)
		classpath-cflags = -DAVIAN_OPENJDK_SRC -DBOOT_JAVAHOME
		openjdk-jar-dep = $(build)/openjdk-jar.dep
		classpath-jar-dep = $(openjdk-jar-dep)
		javahome = $(embed-prefix)/javahomeJar
		javahome-files = lib/zi lib/currency.data lib/security/java.security \
			lib/security/java.policy lib/security/cacerts

		local-policy = lib/security/local_policy.jar
		ifeq ($(shell test -e "$(openjdk)/$(local-policy)" && echo found),found)
			javahome-files += $(local-policy)
		endif

		export-policy = lib/security/US_export_policy.jar
		ifeq ($(shell test -e "$(openjdk)/$(export-policy)" && echo found),found)
			javahome-files += $(export-policy)
		endif

		ifeq ($(platform),windows)
			javahome-files += lib/tzmappings
		endif
		javahome-object = $(build)/javahome-jar.o
		boot-javahome-object = $(build)/boot-javahome.o
	else
	  options := $(options)-openjdk
		test-executable = $(shell pwd)/$(executable-dynamic)
		ifeq ($(build-platform),darwin)
			library-path = \
				$(library-path-variable)=$(build):$(openjdk)/jre/lib
		else
			library-path = \
				$(library-path-variable)=$(build):$(openjdk)/jre/lib/$(openjdk-arch)
		endif
		javahome = "$$($(native-path) "$(openjdk)/jre")"
	endif

	classpath = openjdk
	boot-classpath := "$(boot-classpath)$(path-separator)$$($(native-path) "$(openjdk)/jre/lib/rt.jar")"
	build-javahome = $(openjdk)/jre
endif

ifeq ($(classpath),avian)
	jni-sources := $(shell find $(classpath-src) -name '*.cpp')
	jni-objects = $(call cpp-objects,$(jni-sources),$(classpath-src),$(build))
	classpath-objects = $(jni-objects)
endif

input = List

ifeq ($(use-clang),true)
	build-cxx = clang -std=c++11
	build-cc = clang
else
	build-cxx = g++
	build-cc = gcc
endif

mflag =
ifneq ($(platform),darwin)
	ifeq ($(arch),i386)
		mflag = -m32
	endif
	ifeq ($(arch),x86_64)
		mflag = -m64
	endif
endif

target-format = elf

cxx = $(build-cxx) $(mflag)
cc = $(build-cc) $(mflag)

ar = ar
ranlib = ranlib
dlltool = dlltool
vg = nice valgrind --num-callers=32 --db-attach=yes --freelist-vol=100000000
vg += --leak-check=full --suppressions=valgrind.supp
db = gdb --args
javac = "$(JAVA_HOME)/bin/javac" -encoding UTF-8
javah = "$(JAVA_HOME)/bin/javah"
jar = "$(JAVA_HOME)/bin/jar"
strip = strip
strip-all = --strip-all

rdynamic = -rdynamic

cflags_debug = -O0 -g3
cflags_debug_fast = -O0 -g3
cflags_stress = -O0 -g3
cflags_stress_major = -O0 -g3
ifeq ($(use-clang),true)
	cflags_fast = -O4 -g3
	cflags_small = -Oz -g3
else
	cflags_fast = -O3 -g3
	cflags_small = -Os -g3
endif

# note that we suppress the non-virtual-dtor warning because we never
# use the delete operator, which means we don't need virtual
# destructors:
warnings = -Wall -Wextra -Werror -Wunused-parameter -Winit-self \
	-Wno-non-virtual-dtor

target-cflags = -DTARGET_BYTES_PER_WORD=$(pointer-size)

common-cflags = $(warnings) -fno-rtti -fno-exceptions -I$(classpath-src) \
	"-I$(JAVA_HOME)/include" -idirafter $(src) -I$(build) -Iinclude $(classpath-cflags) \
	-D__STDC_LIMIT_MACROS -D_JNI_IMPLEMENTATION_ -DAVIAN_VERSION=\"$(version)\" \
	-DAVIAN_INFO="\"$(info)\"" \
	-DUSE_ATOMIC_OPERATIONS -DAVIAN_JAVA_HOME=\"$(javahome)\" \
	-DAVIAN_EMBED_PREFIX=\"$(embed-prefix)\" $(target-cflags)

asmflags = $(target-cflags) -I$(src)

ifneq (,$(filter i386 x86_64,$(arch)))
	ifeq ($(use-frame-pointer),true)
		common-cflags += -fno-omit-frame-pointer -DAVIAN_USE_FRAME_POINTER
		asmflags += -DAVIAN_USE_FRAME_POINTER
	endif
endif

build-cflags = $(common-cflags) -fPIC -fvisibility=hidden \
	"-I$(JAVA_HOME)/include/linux" -I$(src) -pthread

converter-cflags = -D__STDC_CONSTANT_MACROS -Iinclude/ -Isrc/ \
	-fno-rtti -fno-exceptions \
	-DAVIAN_TARGET_ARCH=AVIAN_ARCH_UNKNOWN \
	-DAVIAN_TARGET_FORMAT=AVIAN_FORMAT_UNKNOWN \
	-Wall -Wextra -Werror -Wunused-parameter -Winit-self -Wno-non-virtual-dtor

cflags = $(build-cflags)

common-lflags = -lm -lz $(classpath-lflags)

build-lflags = -lz -lpthread -ldl

lflags = $(common-lflags) -lpthread -ldl

soname-flag = -Wl,-soname -Wl,$(so-prefix)jvm$(so-suffix)
version-script-flag = -Wl,--version-script=openjdk.ld

build-system = posix

system = posix
asm = x86

pointer-size = 8

so-prefix = lib
so-suffix = .so

static-prefix = lib
static-suffix = .a

output = -o $(1)
asm-output = -o $(1)
asm-input = -c $(1)
asm-format = S
as = $(cc)
ld = $(cc)
build-ld = $(build-cc)

default-remote-test-host = localhost
default-remote-test-port = 22
ifeq ($(remote-test-host),)
	remote-test-host = $(default-remote-test-host)
else
	remote-test = true
endif
ifeq ($(remote-test-port),)
	remote-test-port = $(default-remote-test-port)
else
	remote-test = true
endif
remote-test-user = ${USER}
remote-test-dir = /tmp/avian-test-${USER}

static = -static
shared = -shared

rpath = -Wl,-rpath=\$$ORIGIN -Wl,-z,origin

no-error = -Wno-error

openjdk-extra-cflags = -fvisibility=hidden

bootimage-cflags = -DTARGET_BYTES_PER_WORD=$(pointer-size)
bootimage-symbols = _binary_bootimage_bin_start:_binary_bootimage_bin_end
codeimage-symbols = _binary_codeimage_bin_start:_binary_codeimage_bin_end

developer-dir := $(shell if test -d /Developer; then echo /Developer; \
	else echo /Applications/Xcode.app/Contents/Developer; fi)

ifeq ($(build-arch),powerpc)
	ifneq ($(arch),$(build-arch))
		bootimage-cflags += -DTARGET_OPPOSITE_ENDIAN
	endif
endif

ifeq ($(arch),i386)
	pointer-size = 4
endif

ifeq ($(arch),powerpc)
	asm = powerpc
	pointer-size = 4

	ifneq ($(arch),$(build-arch))
		bootimage-cflags += -DTARGET_OPPOSITE_ENDIAN
	endif

	ifneq ($(platform),darwin)
		ifneq ($(arch),$(build-arch))
			cxx = powerpc-linux-gnu-g++
			cc = powerpc-linux-gnu-gcc
			ar = powerpc-linux-gnu-ar
			ranlib = powerpc-linux-gnu-ranlib
			strip = powerpc-linux-gnu-strip
		endif
	endif
endif

ifeq ($(arch),arm)
	asm = arm
	pointer-size = 4

	ifeq ($(build-platform),darwin)
		ios = true
	else
		no-psabi = -Wno-psabi
		cflags += -marm $(no-psabi)
	endif

	ifneq ($(arch),$(build-arch))
		ifeq ($(platform),darwin)
			ios-bin = $(developer-dir)/Platforms/iPhoneOS.platform/Developer/usr/bin
			ifeq ($(use-clang),true)
				cxx = clang -std=c++11
				cc = clang
			else
				cxx = $(ios-bin)/g++
				cc = $(ios-bin)/gcc
			endif
			ar = $(ios-bin)/ar
			ranlib = $(ios-bin)/ranlib
			strip = $(ios-bin)/strip
		else
			cxx = arm-linux-gnueabi-g++
			cc = arm-linux-gnueabi-gcc
			ar = arm-linux-gnueabi-ar
			ranlib = arm-linux-gnueabi-ranlib
			strip = arm-linux-gnueabi-strip
		endif
	endif
endif

ifeq ($(ios),true)
	cflags += -DAVIAN_IOS
endif

ifeq ($(build-platform),darwin)
	build-cflags = $(common-cflags) -fPIC -fvisibility=hidden -I$(src)
	cflags += -I/System/Library/Frameworks/JavaVM.framework/Headers/ \
		-Wno-deprecated-declarations
	build-lflags += -framework CoreFoundation
	soname-flag =
endif

ifeq ($(platform),qnx)
	cflags = $(common-cflags) -fPIC -fvisibility=hidden -I$(src)
	lflags = $(common-lflags) -lsocket
	ifeq ($(build-platform),qnx)
		build-cflags = $(common-cflags) -fPIC -fvisibility=hidden -I$(src)
		build-lflags = $(common-lflags)
	else
		ifeq ($(arch),i386)
			prefix = i486-pc-nto-qnx6.5.0-
		else
			prefix = arm-unknown-nto-qnx6.5.0-
		endif
	endif
	cxx = $(prefix)g++
	cc = $(prefix)gcc
	ar = $(prefix)ar
	ranlib = $(prefix)ranlib
	strip = $(prefix)strip
	rdynamic = -Wl,--export-dynamic
endif

ifeq ($(platform),freebsd)
# There is no -ldl on FreeBSD
	build-lflags = $(common-lflags) -lz -lpthread
	lflags = $(common-lflags) -lpthread
# include/freebsd instead of include/linux
	build-cflags = $(common-cflags) -fPIC -fvisibility=hidden \
		"-I$(JAVA_HOME)/include/freebsd" -I$(src) -pthread
	cflags = $(build-cflags)
endif
ifeq ($(platform),android)
    ifeq ($(build-platform),cygwin)
		ndk = "$$(cygpath -u "$(ANDROID_NDK)")"
	else
		ndk = $(ANDROID_NDK)
	endif

	ifeq ($(android-version),)
		android-version = 5
	endif

	ifeq ($(android-toolchain),)
		android-toolchain = 4.7
	endif

	ifeq ($(arch),arm)
		android-toolchain-name = arm-linux-androideabi
		android-toolchain-prefix = arm-linux-androideabi-
	endif
	ifeq ($(arch),i386)
		android-toolchain-name = x86
		android-toolchain-prefix = i686-linux-android-
	endif

	ifeq ($(android-arm-arch),)
		android-arm-arch = armv5
	endif

	options := $(options)-api$(android-version)-$(android-toolchain)-$(android-arm-arch)

	build-cflags = $(common-cflags) -I$(src)
	build-lflags = -lz -lpthread
	ifeq ($(subst cygwin,windows,$(subst mingw32,windows,$(build-platform))),windows)
		toolchain-host-platform = $(subst cygwin,windows,$(subst mingw32,windows,$(build-platform)))
		build-system = windows
		build-cxx = i686-w64-mingw32-g++
		build-cc = i686-w64-mingw32-gcc
		sysroot = "$$(cygpath -w "$(ndk)/platforms/android-$(android-version)/arch-arm")"
		build-cflags += "-I$(JAVA_HOME)/include/win32"
	else
		toolchain-host-platform = $(subst cygwin,windows,$(subst mingw32,windows,$(build-platform)))-*
		sysroot = $(ndk)/platforms/android-$(android-version)/arch-arm
		build-cflags += "-I$(JAVA_HOME)/include/linux"
		build-lflags += -ldl
	endif
	toolchain = $(ndk)/toolchains/$(android-toolchain-name)-$(android-toolchain)/prebuilt/$(toolchain-host-platform)
	cflags = "-I$(sysroot)/usr/include" "-I$(JAVA_HOME)/include/linux" $(common-cflags) "-I$(src)" -std=c++11 $(no-psabi)
	lflags = "-L$(sysroot)/usr/lib" $(common-lflags) -llog
	target-format = elf
	use-lto = false

	ifeq ($(arch),arm)
		cflags += -marm -march=$(android-arm-arch) -ftree-vectorize -ffast-math -mfloat-abi=softfp
	endif
	ifeq ($(arch),i386)
	endif

	cxx = $(toolchain)/bin/$(android-toolchain-prefix)g++ --sysroot="$(sysroot)"
	cc = $(toolchain)/bin/$(android-toolchain-prefix)gcc --sysroot="$(sysroot)"
	as = $(cxx)
	ar = $(toolchain)/bin/$(android-toolchain-prefix)ar
	ranlib = $(toolchain)/bin/$(android-toolchain-prefix)ranlib
	strip = $(toolchain)/bin/$(android-toolchain-prefix)strip
endif

ifeq ($(platform),darwin)
	target-format = macho
	ifeq (${OSX_SDK_SYSROOT},)
		OSX_SDK_SYSROOT = 10.4u
	endif
	ifeq (${OSX_SDK_VERSION},)
		OSX_SDK_VERSION = 10.4
	endif
	ifneq ($(build-platform),darwin)
		cxx = i686-apple-darwin8-g++ $(mflag)
		cc = i686-apple-darwin8-gcc $(mflag)
		ar = i686-apple-darwin8-ar
		ranlib = i686-apple-darwin8-ranlib
		strip = i686-apple-darwin8-strip
		sysroot = /opt/mac/SDKs/MacOSX${OSX_SDK_SYSROOT}.sdk
		cflags = -I$(sysroot)/System/Library/Frameworks/JavaVM.framework/Versions/1.5.0/Headers/ \
			$(common-cflags) -fPIC -fvisibility=hidden -I$(src)
	endif

	version-script-flag =
	lflags = $(common-lflags) -ldl -framework CoreFoundation

	ifeq (,$(shell ld -v 2>&1 | grep cctools))
		lflags += -Wl,-compatibility_version,1.0.0
	endif

	ifneq ($(arch),arm)
		lflags +=	-framework CoreServices -framework SystemConfiguration \
			-framework Security
	endif
	ifeq ($(bootimage),true)
		bootimage-lflags = -Wl,-segprot,__RWX,rwx,rwx
	endif
	rdynamic =
	strip-all = -S -x
	so-suffix = .dylib
	shared = -dynamiclib
	rpath =

	sdk-dir = $(developer-dir)/Platforms/iPhoneOS.platform/Developer/SDKs

	ifeq ($(arch),arm)
		ios-version := \
			$(shell if test -d $(sdk-dir)/iPhoneOS6.0.sdk; then echo 6.0; \
				elif test -d $(sdk-dir)/iPhoneOS5.1.sdk; then echo 5.1; \
				elif test -d $(sdk-dir)/iPhoneOS5.0.sdk; then echo 5.0; \
				elif test -d $(sdk-dir)/iPhoneOS4.3.sdk; then echo 4.3; \
				elif test -d $(sdk-dir)/iPhoneOS4.2.sdk; then echo 4.2; \
				else echo; fi)

		ifeq ($(ios-version),)
			x := $(error "couldn't find SDK for iOS version")
		endif

		flags = -arch armv7 -isysroot \
			$(sdk-dir)/iPhoneOS$(ios-version).sdk/
		openjdk-extra-cflags += $(flags)
		cflags += $(flags)
		asmflags += $(flags)
		lflags += $(flags)
	endif

	ifeq ($(arch),powerpc)
		openjdk-extra-cflags += -arch ppc -mmacosx-version-min=${OSX_SDK_VERSION}
		cflags += -arch ppc -mmacosx-version-min=${OSX_SDK_VERSION}
		asmflags += -arch ppc -mmacosx-version-min=${OSX_SDK_VERSION}
		lflags += -arch ppc -mmacosx-version-min=${OSX_SDK_VERSION}
	endif

	ifeq ($(arch),i386)
		openjdk-extra-cflags += -arch i386 -mmacosx-version-min=${OSX_SDK_VERSION}
		cflags += -arch i386 -mmacosx-version-min=${OSX_SDK_VERSION}
		asmflags += -arch i386 -mmacosx-version-min=${OSX_SDK_VERSION}
		lflags += -arch i386 -mmacosx-version-min=${OSX_SDK_VERSION}
	endif

	ifeq ($(arch),x86_64)
		openjdk-extra-cflags += -arch x86_64
		cflags += -arch x86_64
		asmflags += -arch x86_64
		lflags += -arch x86_64
	endif
endif

ifeq ($(platform),windows)
	ifeq ($(target-format),)
		target-format = pe
	endif

	inc = "$(win32)/include"
	lib = "$(win32)/lib"

	embed-prefix = c:/avian-embedded
	system = windows

	so-prefix =
	so-suffix = .dll
	exe-suffix = .exe
	rpath =

	lflags = -L$(lib) $(common-lflags) -lws2_32 -liphlpapi -mconsole
	bootimage-generator-lflags = -static-libstdc++ -static-libgcc
	cflags = -I$(inc) $(common-cflags) -DWINVER=0x0500

	ifeq (,$(filter mingw32 cygwin,$(build-platform)))
		openjdk-extra-cflags += -I$(src)/openjdk/caseSensitive
		prefix := $(shell i686-w64-mingw32-gcc --version >/dev/null 2>&1 \
			&& echo i686-w64-mingw32- || echo x86_64-w64-mingw32-)
		cxx = $(prefix)g++ -m32
		cc = $(prefix)gcc -m32
		dlltool = $(prefix)dlltool -mi386 --as-flags=--32 
		ar = $(prefix)ar
		ranlib = $(prefix)ranlib
		strip = $(prefix)strip --strip-all
	else
		build-system = windows
		common-cflags += "-I$(JAVA_HOME)/include/win32"
		build-cflags = $(common-cflags) -I$(src) -I$(inc) -mthreads
		openjdk-extra-cflags =
		build-lflags = -L$(lib) $(common-lflags)
		ifeq ($(build-platform),cygwin)
			build-cxx = i686-w64-mingw32-g++
			build-cc = i686-w64-mingw32-gcc
			dlltool = i686-w64-mingw32-dlltool
			ar = i686-w64-mingw32-ar
			ranlib = i686-w64-mingw32-ranlib
			strip = i686-w64-mingw32-strip
		endif
	endif

	ifeq ($(arch),x86_64)
		ifeq ($(build-platform),cygwin)
			build-cxx = x86_64-w64-mingw32-g++
			build-cc = x86_64-w64-mingw32-gcc
		endif
		cxx = x86_64-w64-mingw32-g++ $(mflag)
		cc = x86_64-w64-mingw32-gcc $(mflag)
		dlltool = x86_64-w64-mingw32-dlltool
		ar = x86_64-w64-mingw32-ar
		ranlib = x86_64-w64-mingw32-ranlib
		strip = x86_64-w64-mingw32-strip
		inc = "$(win64)/include"
		lib = "$(win64)/lib"
	else
		shared += -Wl,--add-stdcall-alias
	endif

	embed = $(build-embed)/embed$(exe-suffix)
	embed-loader = $(build-embed-loader)/embed-loader$(exe-suffix)
	embed-loader-o = $(build-embed)/embed-loader.o
endif

ifeq ($(platform),wp8)
	ifeq ($(shell uname -s | grep -i -c WOW64),1)
		programFiles = Program Files (x86)
	else
		programFiles = Program Files
	endif
	ifeq ($(MSVS_ROOT),)
		# Environment variable MSVS_ROOT not found. It should be something like
		# "C:\$(programFiles)\Microsoft Visual Studio 11.0"
		MSVS_ROOT = C:\$(programFiles)\Microsoft Visual Studio 11.0
	endif
	ifeq ($(MSVC_ROOT),)
		# Environment variable MSVC_ROOT not found. It should be something like
		# "C:\$(programFiles)\Microsoft Visual Studio 11.0\VC"
		MSVC_ROOT = $(MSVS_ROOT)\VC
	endif
	ifeq ($(WP80_SDK),)
		# Environment variable WP8_SDK not found. It should be something like
		# "C:\Program Files[ (x86)]\Microsoft Visual Studio 11.0\VC\WPSDK\WP80"
		# TODO: Lookup in SOFTWARE\Microsoft\Microsoft SDKs\WindowsPhone\v8.0
		WP80_SDK = $(MSVS_ROOT)\VC\WPSDK\WP80
	endif
	ifeq ($(WP80_KIT),)
		# Environment variable WP8_KIT not found. It should be something like
		# "c:\Program Files[ (x86)]\Windows Phone Kits\8.0"
		# TODO: Lookup in SOFTWARE\Microsoft\Microsoft SDKs\WindowsPhone\v8.0
		WP80_KIT = C:\$(programFiles)\Windows Phone Kits\8.0
	endif
	ifeq ($(WIN8_KIT),)
		# Environment variable WIN8_KIT not found. It should be something like
		# "c:\Program Files[ (x86)]\Windows Kits\8.0"
		WIN8_KIT = C:\$(programFiles)\Windows Kits\8.0
	endif
	ifeq ($(build-platform),cygwin)
		windows-path = cygpath -w
	else
		windows-path = $(native-path)
	endif
	windows-java-home := $(shell $(windows-path) "$(JAVA_HOME)")
	target-format = pe
	ms_cl_compiler = wp8
	use-lto = false
	supports_avian_executable = false
	aot-only = true
	ifneq ($(bootimage),true)
		x := $(error Windows Phone 8 target requires bootimage=true)
	endif
	system = windows
	build-system = windows
	static-prefix =
	static-suffix = .lib
	so-prefix =
	so-suffix = .dll
	exe-suffix = .exe
	manifest-flags = -MANIFEST:NO

	ifeq ($(arch),arm)
		wp8_arch = \x86_arm
		vc_arch = \arm
		w8kit_arch = arm
		deps_arch = ARM
		as = "$$(cygpath -u "$(WP80_SDK)\bin\x86_arm\armasm.exe")"
		cxx = "$$(cygpath -u "$(WP80_SDK)\bin\x86_arm\cl.exe")"
		ld = "$$(cygpath -u "$(WP80_SDK)\bin\x86_arm\link.exe")"
		asmflags = -machine ARM -32
		asm-output = -o $(1)
		asm-input = $(1)
		machine_type = ARM
		bootimage-symbols = binary_bootimage_bin_start:binary_bootimage_bin_end
		codeimage-symbols = binary_codeimage_bin_start:binary_codeimage_bin_end
	endif
	ifeq ($(arch),i386)
		wp8_arch =
		vc_arch =
		w8kit_arch = x86
		deps_arch = x86
		asmflags = $(target-cflags) -safeseh -nologo -Gd
		as = "$$(cygpath -u "$(WP80_SDK)\bin\ml.exe")"
		cxx = "$$(cygpath -u "$(WP80_SDK)\bin\cl.exe")"
		ld = "$$(cygpath -u "$(WP80_SDK)\bin\link.exe")"
		ifeq ($(mode),debug)
			asmflags += -Zd
		endif
		ifeq ($(mode),debug-fast)
			asmflags += -Zd
		endif
		asm-output = $(output)
		machine_type = X86
	endif

	PATH := $(shell cygpath -u "$(MSVS_ROOT)\Common7\IDE"):$(shell cygpath -u "$(WP80_SDK)\bin$(wp8_arch)"):$(shell cygpath -u "$(WP80_SDK)\bin"):${PATH}

	build-cflags = $(common-cflags) -I$(src) -I$(inc) -mthreads
	build-lflags = -lz -lpthread

	cflags = -nologo \
		-AI"$(WP80_KIT)\Windows Metadata" \
		-I"$(WP80_SDK)\include" -I"$(WP80_KIT)\Include" -I"$(WP80_KIT)\Include\minwin" -I"$(WP80_KIT)\Include\mincore" \
		-DWINAPI_FAMILY=WINAPI_FAMILY_PHONE_APP -D_USRDLL -D_WINDLL \
		-DAVIAN_VERSION=\"$(version)\" -D_JNI_IMPLEMENTATION_ \
		-DUSE_ATOMIC_OPERATIONS -DAVIAN_JAVA_HOME=\"$(javahome)\" \
		-DAVIAN_EMBED_PREFIX=\"$(embed-prefix)\" \
		-I"$(shell $(windows-path) "$(wp8)/zlib/upstream")" -I"$(shell $(windows-path) "$(wp8)/interop/avian-interop-client")" \
		-I"$(shell $(windows-path) "$(wp8)/include")" -I$(src) -I$(classpath-src) \
		-I"$(build)" \
		-I"$(windows-java-home)/include" -I"$(windows-java-home)/include/win32" \
		-DTARGET_BYTES_PER_WORD=$(pointer-size) \
		-Gd -EHsc

	common-lflags = $(classpath-lflags)

	ifeq ($(mode),debug)
		build-type = Debug
	endif
	ifeq ($(mode),debug-fast)
		build-type = Debug
	endif
	ifeq ($(mode),stress_major)
		build-type = Release
	endif
	ifeq ($(mode),fast)
		build-type = Release
	endif
	ifeq ($(mode),fast)
		build-type = Release
	endif
	ifeq ($(mode),small)
		build-type = Release
	endif

	arflags = -MACHINE:$(machine_type)
	lflags = $(common-lflags) -nologo \
		-MACHINE:$(machine_type) \
		-LIBPATH:"$(WP80_KIT)\lib\$(w8kit_arch)" -LIBPATH:"$(WP80_SDK)\lib$(vc_arch)" -LIBPATH:"$(WIN8_KIT)\Lib\win8\um\$(w8kit_arch)" \
		ws2_32.lib \
		"$(shell $(windows-path) "$(wp8)\lib\$(deps_arch)\$(build-type)\zlib.lib")" "$(shell $(windows-path) "$(wp8)\lib\$(deps_arch)\$(build-type)\ThreadEmulation.lib")" \
		"$(shell $(windows-path) "$(wp8)\lib\$(deps_arch)\$(build-type)\AvianInteropClient.lib")"
	lflags += -NXCOMPAT -DYNAMICBASE -SUBSYSTEM:CONSOLE -TLBID:1
	lflags += -NODEFAULTLIB:"ole32.lib" -NODEFAULTLIB:"kernel32.lib"
	lflags += PhoneAppModelHost.lib WindowsPhoneCore.lib -WINMD -WINMDFILE:$(subst $(so-suffix),.winmd,$(@))

	cc = $(cxx)
	asm-format = masm
	shared = -dll
	ar = "$$(cygpath -u "$(WP80_SDK)\bin\lib.exe")"
	arflags += -nologo
	ifeq ($(build-platform),cygwin)
		build-cxx = i686-w64-mingw32-g++
		build-cc = i686-w64-mingw32-gcc
		dlltool = i686-w64-mingw32-dlltool
		ranlib =
		strip =
	endif
	output = -Fo$(1)

	#TODO: -MT or -ZW?
	cflags_debug = -Od -Zi -MDd
	cflags_debug_fast = -Od -Zi -MDd
	cflags_stress = -O0 -g3 -MD
	cflags_stress_major = -O0 -g3 -MD
	cflags_fast = -O2 -Zi -MD
	cflags_small = -O1s -Zi -MD
	# -GL [whole program optimization] in 'fast' and 'small' breaks compilation for some reason

	ifeq ($(mode),debug)
		cflags +=
		lflags +=
	endif
	ifeq ($(mode),debug-fast)
		cflags += -DNDEBUG
		lflags +=
	endif
	ifeq ($(mode),stress_major)
		cflags +=
		lflags +=
	endif
	ifeq ($(mode),fast)
		cflags +=
		lflags +=
	endif
	# -LTCG is needed only if -GL is used
	ifeq ($(mode),fast)
		cflags += -DNDEBUG
		lflags += -LTCG
		arflags +=
	endif
	ifeq ($(mode),small)
		cflags += -DNDEBUG
		lflags += -LTCG
		arflags +=
	endif

	strip = :
endif

ifdef msvc
	no-error =
	windows-path = $(native-path)
	windows-java-home := $(shell $(windows-path) "$(JAVA_HOME)")
	zlib := $(shell $(windows-path) "$(win32)/msvc")
	ms_cl_compiler = regular
	cxx = "$(msvc)/BIN/cl.exe"
	cc = $(cxx)
	ld = "$(msvc)/BIN/link.exe"
	mt = "mt.exe"
	manifest-flags = -MANIFEST -MANIFESTFILE:$(@).manifest
	cflags = -nologo -DAVIAN_VERSION=\"$(version)\" -D_JNI_IMPLEMENTATION_ \
		-DUSE_ATOMIC_OPERATIONS -DAVIAN_JAVA_HOME=\"$(javahome)\" \
		-DAVIAN_EMBED_PREFIX=\"$(embed-prefix)\" \
		-Fd$(build)/$(name).pdb -I"$(zlib)/include" -I$(src) -I$(classpath-src) \
		-I"$(build)" \
		-I"$(windows-java-home)/include" -I"$(windows-java-home)/include/win32" \
		-DTARGET_BYTES_PER_WORD=$(pointer-size)

	ifneq ($(lzma),)
		cflags += -I$(shell $(windows-path) "$(lzma)")
	endif

	shared = -dll
	lflags = -nologo -LIBPATH:"$(zlib)/lib" -DEFAULTLIB:ws2_32 \
		-DEFAULTLIB:zlib -DEFAULTLIB:user32 -MANIFEST -debug
	output = -Fo$(1)

	ifeq ($(mode),debug)
		cflags += -Od -Zi -MDd
	endif
	ifeq ($(mode),debug-fast)
		cflags += -Od -Zi -DNDEBUG
	endif
	ifeq ($(mode),fast)
		cflags += -O2 -GL -Zi -DNDEBUG
		lflags += -LTCG
	endif
	ifeq ($(mode),small)
		cflags += -O1s -Zi -GL -DNDEBUG
		lflags += -LTCG
	endif

	strip = :
endif

ifeq ($(mode),debug)
	optimization-cflags = $(cflags_debug)
	converter-cflags += $(cflags_debug)
	strip = :
endif
ifeq ($(mode),debug-fast)
	optimization-cflags = $(cflags_debug_fast) -DNDEBUG
	strip = :
endif
ifeq ($(mode),stress)
	optimization-cflags = $(cflags_stress) -DVM_STRESS
	strip = :
endif
ifeq ($(mode),stress-major)
	optimization-cflags = $(cflags_stress_major) -DVM_STRESS -DVM_STRESS_MAJOR
	strip = :
endif
ifeq ($(mode),fast)
	optimization-cflags = $(cflags_fast) -DNDEBUG
	ifeq ($(use-lto),)
		use-lto = true
	endif
endif
ifeq ($(mode),small)
	optimization-cflags = $(cflags_small) -DNDEBUG
	ifeq ($(use-lto),)
		use-lto = true
	endif
endif

ifeq ($(use-lto),true)
	ifeq ($(use-clang),true)
		optimization-cflags += -flto
		lflags += $(optimization-cflags)
	else
# only try to use LTO when GCC 4.6.0 or greater is available
		gcc-major := $(shell $(cc) -dumpversion | cut -f1 -d.)
		gcc-minor := $(shell $(cc) -dumpversion | cut -f2 -d.)
		ifeq ($(shell expr 4 \< $(gcc-major) \
				\| \( 4 \<= $(gcc-major) \& 6 \<= $(gcc-minor) \)),1)
			optimization-cflags += -flto
			no-lto = -fno-lto
			lflags += $(optimization-cflags)
		endif
	endif
endif

cflags += $(optimization-cflags)

ifndef ms_cl_compiler
ifneq ($(platform),darwin)
ifeq ($(arch),i386)
# this is necessary to support __sync_bool_compare_and_swap:
	cflags += -march=i586
	lflags += -march=i586
endif
endif
endif

build-cflags += -DAVIAN_HOST_TARGET

c-objects = $(foreach x,$(1),$(patsubst $(2)/%.c,$(3)/%.o,$(x)))
cpp-objects = $(foreach x,$(1),$(patsubst $(2)/%.cpp,$(3)/%.o,$(x)))
asm-objects = $(foreach x,$(1),$(patsubst $(2)/%.$(asm-format),$(3)/%-asm.o,$(x)))
java-classes = $(foreach x,$(1),$(patsubst $(2)/%.java,$(3)/%.class,$(x)))

generated-code = \
	$(build)/type-enums.cpp \
	$(build)/type-declarations.cpp \
	$(build)/type-constructors.cpp \
	$(build)/type-initializations.cpp \
	$(build)/type-java-initializations.cpp \
	$(build)/type-name-initializations.cpp \
	$(build)/type-maps.cpp

vm-depends := $(generated-code) \
<<<<<<< HEAD
	$(wildcard $(src)/*.h) \
	$(wildcard $(src)/codegen/*.h) \
	$(wildcard $(src)/codegen/compiler/*.h) \
	$(shell find include -name '*.h')
=======
	$(shell find src include -name '*.h' -or -name '*.inc.cpp')
>>>>>>> f04f444f

vm-sources = \
	$(src)/vm/system/$(system).cpp \
	$(src)/finder.cpp \
	$(src)/machine.cpp \
	$(src)/util.cpp \
	$(src)/heap/heap.cpp \
	$(src)/$(process).cpp \
	$(src)/classpath-$(classpath).cpp \
	$(src)/builtin.cpp \
	$(src)/jnienv.cpp \
	$(src)/process.cpp

vm-asm-sources = $(src)/$(asm).$(asm-format)

target-asm = $(asm)

build-embed = $(build)/embed
build-embed-loader = $(build)/embed-loader

embed-loader-sources = $(src)/embedded-loader.cpp
embed-loader-objects = $(call cpp-objects,$(embed-loader-sources),$(src),$(build-embed-loader))

embed-sources = $(src)/embed.cpp
embed-objects = $(call cpp-objects,$(embed-sources),$(src),$(build-embed))

compiler-sources = \
	$(src)/codegen/compiler.cpp \
	$(src)/codegen/compiler/context.cpp \
	$(src)/codegen/compiler/resource.cpp \
	$(src)/codegen/compiler/site.cpp \
	$(src)/codegen/compiler/regalloc.cpp \
	$(src)/codegen/compiler/value.cpp \
	$(src)/codegen/compiler/read.cpp \
	$(src)/codegen/compiler/event.cpp \
	$(src)/codegen/compiler/promise.cpp \
	$(src)/codegen/compiler/frame.cpp \
	$(src)/codegen/compiler/ir.cpp \
	$(src)/codegen/registers.cpp \
	$(src)/codegen/targets.cpp

all-assembler-sources = \
	$(src)/codegen/x86/assembler.cpp \
	$(src)/codegen/arm/assembler.cpp \
	$(src)/codegen/powerpc/assembler.cpp

native-assembler-sources = \
	$(src)/codegen/$(target-asm)/assembler.cpp

all-codegen-target-sources = \
	$(compiler-sources) \
	$(native-assembler-sources)

ifeq ($(process),compile)
	vm-sources += $(compiler-sources)

	ifeq ($(codegen-targets),native)
		vm-sources += $(native-assembler-sources)
	endif
	ifeq ($(codegen-targets),all)
		vm-sources += $(all-assembler-sources)
	endif

	vm-asm-sources += $(src)/compile-$(asm).$(asm-format)
endif
cflags += -DAVIAN_PROCESS_$(process)
ifeq ($(aot-only),true)
	cflags += -DAVIAN_AOT_ONLY
endif

vm-cpp-objects = $(call cpp-objects,$(vm-sources),$(src),$(build))
all-codegen-target-objects = $(call cpp-objects,$(all-codegen-target-sources),$(src),$(build))
vm-asm-objects = $(call asm-objects,$(vm-asm-sources),$(src),$(build))
vm-objects = $(vm-cpp-objects) $(vm-asm-objects)

heapwalk-sources = $(src)/heapwalk.cpp 
heapwalk-objects = \
	$(call cpp-objects,$(heapwalk-sources),$(src),$(build))

unittest-objects = $(call cpp-objects,$(unittest-sources),$(unittest),$(build)/unittest)

ifeq ($(heapdump),true)
	vm-sources += $(src)/heapdump.cpp
	vm-heapwalk-objects = $(heapwalk-objects)
	cflags += -DAVIAN_HEAPDUMP
endif

ifeq ($(tails),true)
	cflags += -DAVIAN_TAILS
endif

ifeq ($(continuations),true)
	cflags += -DAVIAN_CONTINUATIONS
	asmflags += -DAVIAN_CONTINUATIONS
endif

bootimage-generator-sources = $(src)/tools/bootimage-generator/main.cpp
ifneq ($(lzma),)
	bootimage-generator-sources += $(src)/lzma-encode.cpp
endif
bootimage-generator-objects = \
	$(call cpp-objects,$(bootimage-generator-sources),$(src),$(build))
bootimage-generator = $(build)/bootimage-generator

bootimage-object = $(build)/bootimage-bin.o
codeimage-object = $(build)/codeimage-bin.o

ifeq ($(bootimage),true)
	vm-classpath-objects = $(bootimage-object) $(codeimage-object)
	cflags += -DBOOT_IMAGE -DAVIAN_CLASSPATH=\"\"
else
	vm-classpath-objects = $(classpath-object)
	cflags += -DBOOT_CLASSPATH=\"[classpathJar]\" \
		-DAVIAN_CLASSPATH=\"[classpathJar]\"
endif

cflags += $(extra-cflags)
lflags += $(extra-lflags)

openjdk-cflags += $(extra-cflags)

driver-source = $(src)/main.cpp
driver-object = $(build)/main.o
driver-dynamic-objects = \
	$(build)/main-dynamic.o

boot-source = $(src)/boot.cpp
boot-object = $(build)/boot.o

generator-depends := $(wildcard $(src)/*.h)
generator-sources = \
	$(src)/tools/type-generator/main.cpp \
	$(src)/vm/system/$(build-system).cpp \
	$(src)/finder.cpp

ifneq ($(lzma),)
	common-cflags += -I$(lzma) -DAVIAN_USE_LZMA -D_7ZIP_ST

	vm-sources += \
		$(src)/lzma-decode.cpp

	generator-sources += \
		$(src)/lzma-decode.cpp

	lzma-decode-sources = \
		$(lzma)/C/LzmaDec.c

	lzma-decode-objects = \
		$(call c-objects,$(lzma-decode-sources),$(lzma)/C,$(build))

	lzma-encode-sources = \
		$(lzma)/C/LzmaEnc.c \
		$(lzma)/C/LzFind.c

	lzma-encode-objects = \
		$(call c-objects,$(lzma-encode-sources),$(lzma)/C,$(build))

	lzma-encoder = $(build)/lzma/lzma

	lzma-encoder-cflags = -D__STDC_CONSTANT_MACROS -fno-rtti -fno-exceptions \
		-I$(lzma)/C

	lzma-encoder-sources = \
		$(src)/lzma/main.cpp

	lzma-encoder-objects = \
		$(call cpp-objects,$(lzma-encoder-sources),$(src),$(build))

	lzma-encoder-lzma-sources = $(lzma-encode-sources) $(lzma-decode-sources)

	lzma-encoder-lzma-objects = \
		$(call generator-c-objects,$(lzma-encoder-lzma-sources),$(lzma)/C,$(build))

	lzma-loader = $(build)/lzma/load.o
endif

generator-cpp-objects = \
	$(foreach x,$(1),$(patsubst $(2)/%.cpp,$(3)/%-build.o,$(x)))
generator-c-objects = \
	$(foreach x,$(1),$(patsubst $(2)/%.c,$(3)/%-build.o,$(x)))
generator-objects = \
	$(call generator-cpp-objects,$(generator-sources),$(src),$(build))
generator-lzma-objects = \
	$(call generator-c-objects,$(lzma-decode-sources),$(lzma)/C,$(build))
generator = $(build)/generator

all-depends = $(shell find include -name '*.h')

object-writer-depends = $(shell find $(src)/tools/object-writer -name '*.h')
object-writer-sources = $(shell find $(src)/tools/object-writer -name '*.cpp')
object-writer-objects = $(call cpp-objects,$(object-writer-sources),$(src),$(build))

binary-to-object-depends = $(shell find $(src)/tools/binary-to-object/ -name '*.h')
binary-to-object-sources = $(shell find $(src)/tools/binary-to-object/ -name '*.cpp')
binary-to-object-objects = $(call cpp-objects,$(binary-to-object-sources),$(src),$(build))

converter-sources = $(object-writer-sources)

converter-tool-depends = $(binary-to-object-depends) $(all-depends)
converter-tool-sources = $(binary-to-object-sources)

converter-objects = $(call cpp-objects,$(converter-sources),$(src),$(build))
converter-tool-objects = $(call cpp-objects,$(converter-tool-sources),$(src),$(build))
converter = $(build)/binaryToObject/binaryToObject

static-library = $(build)/$(static-prefix)$(name)$(static-suffix)
executable = $(build)/$(name)${exe-suffix}
dynamic-library = $(build)/$(so-prefix)jvm$(so-suffix)
executable-dynamic = $(build)/$(name)-dynamic$(exe-suffix)

unittest-executable = $(build)/$(name)-unittest${exe-suffix}

ifneq ($(classpath),avian)
# Assembler, ConstantPool, and Stream are not technically needed for a
# working build, but we include them since our Subroutine test uses
# them to synthesize a class:
	classpath-sources := \
		$(classpath-src)/avian/Addendum.java \
		$(classpath-src)/avian/Assembler.java \
		$(classpath-src)/avian/Callback.java \
		$(classpath-src)/avian/CallbackReceiver.java \
		$(classpath-src)/avian/ClassAddendum.java \
		$(classpath-src)/avian/Classes.java \
		$(classpath-src)/avian/ConstantPool.java \
		$(classpath-src)/avian/Continuations.java \
		$(classpath-src)/avian/FieldAddendum.java \
		$(classpath-src)/avian/IncompatibleContinuationException.java \
		$(classpath-src)/avian/Machine.java \
		$(classpath-src)/avian/MethodAddendum.java \
		$(classpath-src)/avian/Singleton.java \
		$(classpath-src)/avian/Stream.java \
		$(classpath-src)/avian/SystemClassLoader.java \
		$(classpath-src)/avian/VMClass.java \
		$(classpath-src)/avian/VMField.java \
		$(classpath-src)/avian/VMMethod.java \
		$(classpath-src)/avian/avianvmresource/Handler.java

	ifneq ($(openjdk),)
		classpath-sources := $(classpath-sources) \
			$(classpath-src)/avian/OpenJDK.java
	endif
else
	classpath-sources := $(shell find $(classpath-src) -name '*.java')
endif

classpath-classes = \
	$(call java-classes,$(classpath-sources),$(classpath-src),$(classpath-build))
classpath-object = $(build)/classpath-jar.o
classpath-dep = $(classpath-build).dep

vm-classes = \
	avian/*.class \
	avian/resource/*.class

test-support-sources = $(shell find $(test)/avian/ -name '*.java')
test-sources = $(wildcard $(test)/*.java)
test-cpp-sources = $(wildcard $(test)/*.cpp)
test-sources += $(test-support-sources)
test-support-classes = $(call java-classes, $(test-support-sources),$(test),$(test-build))
test-classes = $(call java-classes,$(test-sources),$(test),$(test-build))
test-cpp-objects = $(call cpp-objects,$(test-cpp-sources),$(test),$(test-build))
test-library = $(build)/$(so-prefix)test$(so-suffix)
test-dep = $(test-build).dep

test-extra-sources = $(wildcard $(test)/extra/*.java)
test-extra-classes = \
	$(call java-classes,$(test-extra-sources),$(test),$(test-build))
test-extra-dep = $(test-build)-extra.dep

unittest-sources = \
	$(wildcard $(unittest)/*.cpp) \
	$(wildcard $(unittest)/codegen/*.cpp)

unittest-depends = \
	$(wildcard $(unittest)/*.h)

ifeq ($(continuations),true)
	continuation-tests = \
		extra.Continuations \
		extra.Coroutines \
		extra.DynamicWind
endif

ifeq ($(tails),true)
	tail-tests = \
		extra.Tails
endif

ifeq ($(target-arch),i386)
	cflags += -DAVIAN_TARGET_ARCH=AVIAN_ARCH_X86
endif

ifeq ($(target-arch),x86_64)
	cflags += -DAVIAN_TARGET_ARCH=AVIAN_ARCH_X86_64
endif

ifeq ($(target-arch),powerpc)
	cflags += -DAVIAN_TARGET_ARCH=AVIAN_ARCH_POWERPC
endif

ifeq ($(target-arch),arm)
	cflags += -DAVIAN_TARGET_ARCH=AVIAN_ARCH_ARM
endif

ifeq ($(target-format),elf)
	cflags += -DAVIAN_TARGET_FORMAT=AVIAN_FORMAT_ELF
endif

ifeq ($(target-format),pe)
	cflags += -DAVIAN_TARGET_FORMAT=AVIAN_FORMAT_PE
endif

ifeq ($(target-format),macho)
	cflags += -DAVIAN_TARGET_FORMAT=AVIAN_FORMAT_MACHO
endif

class-name = $(patsubst $(1)/%.class,%,$(2))
class-names = $(foreach x,$(2),$(call class-name,$(1),$(x)))

test-flags = -Djava.library.path=$(build) -cp $(build)/test

test-args = $(test-flags) $(input)

.PHONY: build
ifneq ($(supports_avian_executable),false)
build: $(static-library) $(executable) $(dynamic-library) $(lzma-loader) \
	$(lzma-encoder) $(executable-dynamic) $(classpath-dep) $(test-dep) \
	$(test-extra-dep) $(embed)
else
build: $(static-library) $(dynamic-library) $(lzma-loader) \
	$(lzma-encoder) $(classpath-dep) $(test-dep) \
	$(test-extra-dep) $(embed)
endif

$(test-dep): $(classpath-dep)

$(test-extra-dep): $(classpath-dep)

.PHONY: run
run: build
	$(library-path) $(test-executable) $(test-args)

.PHONY: debug
debug: build
	$(library-path) gdb --args $(test-executable) $(test-args)

.PHONY: vg
vg: build
	$(library-path) $(vg) $(test-executable) $(test-args)

.PHONY: test
test: build $(build)/run-tests.sh $(build)/test.sh $(unittest-executable)
ifneq ($(remote-test),true)
	/bin/sh $(build)/run-tests.sh
else
	@echo "running tests on $(remote-test-user)@$(remote-test-host):$(remote-test-port), in $(remote-test-dir)"
	rsync $(build) -rav --exclude '*.o' --rsh="ssh -p$(remote-test-port)" $(remote-test-user)@$(remote-test-host):$(remote-test-dir)
	ssh -p$(remote-test-port) $(remote-test-user)@$(remote-test-host) sh "$(remote-test-dir)/$(platform)-$(arch)$(options)/run-tests.sh"
endif

.PHONY: tarball
tarball:
	@echo "creating build/avian-$(version).tar.bz2"
	@mkdir -p build
	(cd .. && tar --exclude=build --exclude='.*' --exclude='*~' -cjf \
		avian/build/avian-$(version).tar.bz2 avian)

.PHONY: javadoc
javadoc:
	javadoc -sourcepath classpath -d build/javadoc -subpackages avian:java \
		-windowtitle "Avian v$(version) Class Library API" \
		-doctitle "Avian v$(version) Class Library API" \
		-header "Avian v$(version)" \
		-bottom "<a href=\"http://oss.readytalk.com/avian/\">http://oss.readytalk.com/avian</a>"

.PHONY: clean-current
clean-current:
	@echo "removing $(build)"
	rm -rf $(build)

.PHONY: clean
clean:
	@echo "removing build"
	rm -rf build

ifeq ($(continuations),true)
$(build)/compile-x86-asm.o: $(src)/continuations-x86.$(asm-format)
endif

$(build)/run-tests.sh: $(test-classes) makefile
	echo 'cd $$(dirname $$0)' > $(@)
	echo "sh ./test.sh 2>/dev/null \\" >> $(@)
	echo "$(shell echo $(library-path) | sed 's|$(build)|\.|g') ./$(name)-unittest${exe-suffix} ./$(name)${exe-suffix} $(mode) \"-Djava.library.path=$$(pwd) -cp test\" \\" >> $(@)
	echo "$(call class-names,$(test-build),$(filter-out $(test-support-classes), $(test-classes))) \\" >> $(@)
	echo "$(continuation-tests) $(tail-tests)" >> $(@)

$(build)/test.sh: $(test)/test.sh
	cp $(<) $(@)

gen-arg = $(shell echo $(1) | sed -e 's:$(build)/type-\(.*\)\.cpp:\1:')
$(generated-code): %.cpp: $(src)/types.def $(generator) $(classpath-dep)
	@echo "generating $(@)"
	@mkdir -p $(dir $(@))
	$(generator) $(boot-classpath) $(<) $(@) $(call gen-arg,$(@))

$(classpath-build)/%.class: $(classpath-src)/%.java
	@echo $(<)

$(classpath-dep): $(classpath-sources)
	@echo "compiling classpath classes"
	@mkdir -p $(classpath-build)
	$(javac) -d $(classpath-build) -bootclasspath $(boot-classpath) \
		$(shell $(MAKE) -s --no-print-directory build=$(build) \
			$(classpath-classes))
	@touch $(@)

$(test-build)/%.class: $(test)/%.java
	@echo $(<)

$(test-dep): $(test-sources) $(test-library)
	@echo "compiling test classes"
	@mkdir -p $(test-build)
	files="$(shell $(MAKE) -s --no-print-directory build=$(build) $(test-classes))"; \
	if test -n "$${files}"; then \
		$(javac) -d $(test-build) -bootclasspath $(boot-classpath) $${files}; \
	fi
	$(javac) -source 1.2 -target 1.1 -XDjsrlimit=0 -d $(test-build) \
		-bootclasspath $(boot-classpath) test/Subroutine.java
	@touch $(@)

$(test-extra-dep): $(test-extra-sources)
	@echo "compiling extra test classes"
	@mkdir -p $(test-build)
	files="$(shell $(MAKE) -s --no-print-directory build=$(build) $(test-extra-classes))"; \
	if test -n "$${files}"; then \
		$(javac) -d $(test-build) -bootclasspath $(boot-classpath) $${files}; \
	fi
	@touch $(@)

define compile-object
	@echo "compiling $(@)"
	@mkdir -p $(dir $(@))
	$(cxx) $(cflags) -c $$($(windows-path) $(<)) $(call output,$(@))
endef

define compile-asm-object
	@echo "compiling $(@)"
	@mkdir -p $(dir $(@))
	$(as) $(asmflags) $(call asm-output,$(@)) $(call asm-input,$(<))
endef

define compile-unittest-object
	@echo "compiling $(@)"
	@mkdir -p $(dir $(@))
	$(cxx) $(cflags) -c $$($(windows-path) -I$(unittest) $(<)) $(call output,$(@))
endef

$(vm-cpp-objects): $(build)/%.o: $(src)/%.cpp $(vm-depends)
	$(compile-object)

ifeq ($(process),interpret)
$(all-codegen-target-objects): $(build)/%.o: $(src)/%.cpp $(vm-depends)
	$(compile-object)
endif

$(unittest-objects): $(build)/unittest/%.o: $(unittest)/%.cpp $(vm-depends) $(unittest-depends)
	$(compile-unittest-object)

$(test-cpp-objects): $(test-build)/%.o: $(test)/%.cpp $(vm-depends)
	$(compile-object)

$(test-library): $(test-cpp-objects)
	@echo "linking $(@)"
ifdef ms_cl_compiler
	$(ld) $(shared) $(lflags) $(^) -out:$(@) \
		-debug -PDB:$(subst $(so-suffix),.pdb,$(@)) \
		-IMPLIB:$(test-build)/$(name).lib $(manifest-flags)
ifdef mt
	$(mt) -nologo -manifest $(@).manifest -outputresource:"$(@);2"
endif
else
	$(ld) $(^) $(shared) $(lflags) -o $(@)
endif

ifdef embed
$(embed): $(embed-objects) $(embed-loader-o)
	@echo "building $(embed)"
ifdef ms_cl_compiler
	$(ld) $(lflags) $(^) -out:$(@) \
		-debug -PDB:$(subst $(exe-suffix),.pdb,$(@)) $(manifest-flags)
ifdef mt
	$(mt) -nologo -manifest $(@).manifest -outputresource:"$(@);1"
endif
else
	$(cxx) $(^) $(lflags) $(static) $(call output,$(@))
endif

$(build-embed)/%.o: $(src)/%.cpp
	@echo "compiling $(@)"
	@mkdir -p $(dir $(@))
	$(cxx) $(cflags) -c $(<) $(call output,$(@))

$(embed-loader-o): $(embed-loader) $(converter)
	@mkdir -p $(dir $(@))
	$(converter) $(<) $(@) _binary_loader_start \
		_binary_loader_end $(target-format) $(arch)

$(embed-loader): $(embed-loader-objects) $(static-library)
	@mkdir -p $(dir $(@))
	cd $(dir $(@)) && $(ar) x ../../../$(static-library)
ifdef ms_cl_compiler
	$(ld) $(lflags) $(dir $(@))/*.o -out:$(@) \
		-debug -PDB:$(subst $(exe-suffix),.pdb,$(@)) $(manifest-flags)
ifdef mt
	$(mt) -nologo -manifest $(@).manifest -outputresource:"$(@);1"
endif
else
	$(dlltool) -z $(addsuffix .def,$(basename $(@))) $(dir $(@))/*.o
	$(dlltool) -d $(addsuffix .def,$(basename $(@))) -e $(addsuffix .exp,$(basename $(@))) 
	$(ld) $(addsuffix .exp,$(basename $(@))) $(dir $(@))/*.o \
		$(lflags) $(bootimage-lflags) -o $(@)
endif
	$(strip) $(strip-all) $(@)

$(build-embed-loader)/%.o: $(src)/%.cpp
	@echo "compiling $(@)"
	@mkdir -p $(dir $(@))
	$(cxx) $(cflags) -c $(<) $(call output,$(@))
endif

$(build)/%.o: $(lzma)/C/%.c
	@echo "compiling $(@)"
	@mkdir -p $(dir $(@))
	$(cxx) $(cflags) $(no-error) -c $$($(windows-path) $(<)) $(call output,$(@))

$(vm-asm-objects): $(build)/%-asm.o: $(src)/%.$(asm-format)
	$(compile-asm-object)

$(bootimage-generator-objects): $(build)/%.o: $(src)/%.cpp $(vm-depends)
	$(compile-object)

$(heapwalk-objects): $(build)/%.o: $(src)/%.cpp $(vm-depends)
	$(compile-object)

$(driver-object): $(driver-source)
	$(compile-object)

$(build)/main-dynamic.o: $(driver-source)
	@echo "compiling $(@)"
	@mkdir -p $(dir $(@))
	$(cxx) $(cflags) -DBOOT_LIBRARY=\"$(so-prefix)jvm$(so-suffix)\" \
		-c $(<) $(call output,$(@))

$(boot-object): $(boot-source)
	$(compile-object)

$(boot-javahome-object): $(src)/boot-javahome.cpp
	$(compile-object)

$(object-writer-objects) $(binary-to-object-objects): $(build)/%.o: $(src)/%.cpp $(binary-to-object-depends) $(object-writer-depends) $(all-depends)
	@mkdir -p $(dir $(@))
	$(build-cxx) $(converter-cflags) -c $(<) -o $(@)

$(converter): $(converter-objects) $(converter-tool-objects)
	@mkdir -p $(dir $(@))
	$(build-cc) $(^) -g -o $(@)

$(lzma-encoder-objects): $(build)/lzma/%.o: $(src)/lzma/%.cpp
	@mkdir -p $(dir $(@))
	$(build-cxx) $(lzma-encoder-cflags) -c $(<) -o $(@)

$(lzma-encoder): $(lzma-encoder-objects) $(lzma-encoder-lzma-objects)
	$(build-cc) $(^) -g -o $(@)

$(lzma-loader): $(src)/lzma/load.cpp
	$(compile-object)

$(build)/classpath.jar: $(classpath-dep) $(classpath-jar-dep)
	@echo "creating $(@)"
	(wd=$$(pwd) && \
	 cd $(classpath-build) && \
	 $(jar) c0f "$$($(native-path) "$${wd}/$(@)")" .)

$(classpath-object): $(build)/classpath.jar $(converter)
	@echo "creating $(@)"
	$(converter) $(<) $(@) _binary_classpath_jar_start \
		_binary_classpath_jar_end $(target-format) $(arch)

$(build)/javahome.jar:
	@echo "creating $(@)"
	(wd=$$(pwd) && \
	 cd "$(build-javahome)" && \
	 $(jar) c0f "$$($(native-path) "$${wd}/$(@)")" $(javahome-files))

$(javahome-object): $(build)/javahome.jar $(converter)
	@echo "creating $(@)"
	$(converter) $(<) $(@) _binary_javahome_jar_start \
		_binary_javahome_jar_end $(target-format) $(arch)

define compile-generator-object
	@echo "compiling $(@)"
	@mkdir -p $(dir $(@))
	$(build-cxx) -DPOINTER_SIZE=$(pointer-size) -O0 -g3 $(build-cflags) \
		-c $(<) -o $(@)
endef

$(generator-objects): $(generator-depends)
$(generator-objects): $(build)/%-build.o: $(src)/%.cpp
	$(compile-generator-object)

$(build)/%-build.o: $(lzma)/C/%.c
	@echo "compiling $(@)"
	@mkdir -p $(dir $(@))
	$(build-cxx) -DPOINTER_SIZE=$(pointer-size) -O0 -g3 $(build-cflags) \
		$(no-error) -c $(<) -o $(@)

$(jni-objects): $(build)/%.o: $(classpath-src)/%.cpp
	$(compile-object)

$(static-library): $(vm-objects) $(classpath-objects) $(vm-heapwalk-objects) \
		$(javahome-object) $(boot-javahome-object) $(lzma-decode-objects)
	@echo "creating $(@)"
	rm -rf $(@)
ifdef ms_cl_compiler
	$(ar) $(arflags) $(^) -out:$(@)
else
	$(ar) cru $(@) $(^)
	$(ranlib) $(@)
endif

$(bootimage-object) $(codeimage-object): $(bootimage-generator) \
		$(openjdk-jar-dep)
	@echo "generating bootimage and codeimage binaries from $(classpath-build) using $(<)"
	$(<) -cp $(classpath-build) -bootimage $(bootimage-object) -codeimage $(codeimage-object) \
		-bootimage-symbols $(bootimage-symbols) \
		-codeimage-symbols $(codeimage-symbols)

executable-objects = $(vm-objects) $(classpath-objects) $(driver-object) \
	$(vm-heapwalk-objects) $(boot-object) $(vm-classpath-objects) \
	$(javahome-object) $(boot-javahome-object) $(lzma-decode-objects)

unittest-executable-objects = $(unittest-objects) $(vm-objects)

ifeq ($(process),interpret)
	unittest-executable-objects += $(all-codegen-target-objects)
endif

$(executable): $(executable-objects)
	@echo "linking $(@)"
ifeq ($(platform),windows)
ifdef ms_cl_compiler
	$(ld) $(lflags) $(executable-objects) -out:$(@) \
		-debug -PDB:$(subst $(exe-suffix),.pdb,$(@)) $(manifest-flags)
ifdef mt
	$(mt) -nologo -manifest $(@).manifest -outputresource:"$(@);1"
endif
else
	$(dlltool) -z $(@).def $(executable-objects)
	$(dlltool) -d $(@).def -e $(@).exp
	$(ld) $(@).exp $(executable-objects) $(lflags) -o $(@)
endif
else
	$(ld) $(executable-objects) $(rdynamic) $(lflags) $(bootimage-lflags) -o $(@)
endif
	$(strip) $(strip-all) $(@)


$(unittest-executable): $(unittest-executable-objects)
	@echo "linking $(@)"
ifeq ($(platform),windows)
ifdef ms_cl_compiler
	$(ld) $(lflags) $(unittest-executable-objects) -out:$(@) \
		-debug -PDB:$(subst $(exe-suffix),.pdb,$(@)) $(manifest-flags)
ifdef mt
	$(mt) -nologo -manifest $(@).manifest -outputresource:"$(@);1"
endif
else
	$(dlltool) -z $(@).def $(unittest-executable-objects)
	$(dlltool) -d $(@).def -e $(@).exp
	$(ld) $(@).exp $(unittest-executable-objects) $(lflags) -o $(@)
endif
else
	$(ld) $(unittest-executable-objects) $(rdynamic) $(lflags) $(bootimage-lflags) -o $(@)
endif

$(bootimage-generator): $(bootimage-generator-objects)
	echo building $(bootimage-generator) arch=$(build-arch) platform=$(bootimage-platform)
	$(MAKE) mode=$(mode) \
		build=$(host-build-root) \
		arch=$(build-arch) \
		aot-only=false \
		target-arch=$(arch) \
		platform=$(bootimage-platform) \
		target-format=$(target-format) \
		openjdk=$(openjdk) \
		openjdk-src=$(openjdk-src) \
		bootimage-generator= \
		build-bootimage-generator=$(bootimage-generator) \
		target-cflags="$(bootimage-cflags)" \
		target-asm=$(asm) \
		$(bootimage-generator)

$(build-bootimage-generator): \
		$(vm-objects) $(classpath-object) $(classpath-objects) \
		$(heapwalk-objects) $(bootimage-generator-objects) $(converter-objects) \
		$(lzma-decode-objects) $(lzma-encode-objects)
	@echo "linking $(@)"
ifeq ($(platform),windows)
ifdef ms_cl_compiler
	$(ld) $(bootimage-generator-lflags) $(lflags) $(^) -out:$(@) \
		-debug -PDB:$(subst $(exe-suffix),.pdb,$(@)) $(manifest-flags)
ifdef mt
	$(mt) -nologo -manifest $(@).manifest -outputresource:"$(@);1"
endif
else
	$(dlltool) -z $(@).def $(^)
	$(dlltool) -d $(@).def -e $(@).exp
	$(ld) $(@).exp $(^) $(bootimage-generator-lflags) $(lflags) -o $(@)
endif
else
	$(ld) $(^) $(rdynamic) $(bootimage-generator-lflags) $(lflags) -o $(@)
endif

$(dynamic-library): $(vm-objects) $(dynamic-object) $(classpath-objects) \
		$(vm-heapwalk-objects) $(boot-object) $(vm-classpath-objects) \
		$(classpath-libraries) $(javahome-object) $(boot-javahome-object) \
		$(lzma-decode-objects)
	@echo "linking $(@)"
ifdef ms_cl_compiler
	$(ld) $(shared) $(lflags) $(^) -out:$(@) \
		-debug -PDB:$(subst $(so-suffix),.pdb,$(@)) \
		-IMPLIB:$(subst $(so-suffix),.lib,$(@)) $(manifest-flags)
ifdef mt
	$(mt) -nologo -manifest $(@).manifest -outputresource:"$(@);2"
endif
else
	$(ld) $(^) $(version-script-flag) $(soname-flag) \
		$(shared) $(lflags) $(bootimage-lflags) \
		-o $(@)
endif
	$(strip) $(strip-all) $(@)

# todo: the $(no-lto) flag below is due to odd undefined reference errors on
# Ubuntu 11.10 which may be fixable without disabling LTO.
$(executable-dynamic): $(driver-dynamic-objects) $(dynamic-library)
	@echo "linking $(@)"
ifdef ms_cl_compiler
	$(ld) $(lflags) -LIBPATH:$(build) -DEFAULTLIB:$(name) \
		-debug -PDB:$(subst $(exe-suffix),.pdb,$(@))
		$(driver-dynamic-objects) -out:$(@) $(manifest-flags)
ifdef mt
	$(mt) -nologo -manifest $(@).manifest -outputresource:"$(@);1"
endif
else
	$(ld) $(driver-dynamic-objects) -L$(build) -ljvm $(lflags) $(no-lto) $(rpath) -o $(@)
endif
	$(strip) $(strip-all) $(@)

$(generator): $(generator-objects) $(generator-lzma-objects)
	@echo "linking $(@)"
	$(build-ld) $(^) $(build-lflags) -o $(@)

$(openjdk-objects): $(build)/openjdk/%-openjdk.o: $(openjdk-src)/%.c \
		$(openjdk-headers-dep)
	@echo "compiling $(@)"
	@mkdir -p $(dir $(@))
	sed 's/^static jclass ia_class;//' < $(<) > $(build)/openjdk/$(notdir $(<))
ifeq ($(ios),true)
	sed \
		-e 's/^#ifndef __APPLE__/#if 1/' \
		-e 's/^#ifdef __APPLE__/#if 0/' \
		< "$(openjdk-src)/solaris/native/java/lang/ProcessEnvironment_md.c" \
		> $(build)/openjdk/ProcessEnvironment_md.c
	sed \
		-e 's/^#ifndef __APPLE__/#if 1/' \
		-e 's/^#ifdef __APPLE__/#if 0/' \
		< "$(openjdk-src)/solaris/native/java/lang/UNIXProcess_md.c" \
		> $(build)/openjdk/UNIXProcess_md.c
endif
	$(cc) -fPIC $(openjdk-extra-cflags) $(openjdk-cflags) \
		$(optimization-cflags) -w -c $(build)/openjdk/$(notdir $(<)) \
		$(call output,$(@))

$(openjdk-local-objects): $(build)/openjdk/%-openjdk.o: $(src)/openjdk/%.c \
		$(openjdk-headers-dep)
	@echo "compiling $(@)"
	@mkdir -p $(dir $(@))
	$(cc) -fPIC $(openjdk-extra-cflags) $(openjdk-cflags) \
		$(optimization-cflags) -w -c $(<) $(call output,$(@))

$(openjdk-headers-dep):
	@echo "generating openjdk headers"
	@mkdir -p $(dir $(@))
	$(javah) -d $(build)/openjdk -bootclasspath $(boot-classpath) \
		$(openjdk-headers-classes)
ifeq ($(platform),windows)
	sed 's/^#ifdef _WIN64/#if 1/' \
		< "$(openjdk-src)/windows/native/java/net/net_util_md.h" \
		> $(build)/openjdk/net_util_md.h
	sed \
		-e 's/\(^#include "net_util.h"\)/\1\n#if (defined _INC_NLDEF) || (defined _WS2DEF_)\n#define HIDE(x) hide_##x\n#else\n#define HIDE(x) x\n#define _WINSOCK2API_\n#endif/' \
		-e 's/\(IpPrefix[a-zA-Z_]*\)/HIDE(\1)/' \
		-e 's/\(IpSuffix[a-zA-Z_]*\)/HIDE(\1)/' \
		-e 's/\(IpDad[a-zA-Z_]*\)/HIDE(\1)/' \
		-e 's/\(ScopeLevel[a-zA-Z_]*\)/HIDE(\1)/' \
		-e 's/\(SCOPE_LEVEL[a-zA-Z_]*\)/HIDE(\1)/' \
		< "$(openjdk-src)/windows/native/java/net/NetworkInterface.h" \
		> $(build)/openjdk/NetworkInterface.h
	echo 'static int getAddrsFromAdapter(IP_ADAPTER_ADDRESSES *ptr, netaddr **netaddrPP);' >> $(build)/openjdk/NetworkInterface.h
endif
ifeq ($(platform),darwin)
	mkdir -p $(build)/openjdk/netinet
	for file in \
		/usr/include/netinet/ip.h \
		/usr/include/netinet/in_systm.h \
		/usr/include/netinet/ip_icmp.h \
		/usr/include/netinet/in_var.h \
		/usr/include/netinet/icmp6.h \
		/usr/include/netinet/ip_var.h; do \
		if [ ! -f "$(build)/openjdk/netinet/$$(basename $${file})" ]; then \
			ln "$${file}" "$(build)/openjdk/netinet/$$(basename $${file})"; \
		fi; \
	done
	mkdir -p $(build)/openjdk/netinet6
	for file in \
		/usr/include/netinet6/in6_var.h; do \
		if [ ! -f "$(build)/openjdk/netinet6/$$(basename $${file})" ]; then \
			ln "$${file}" "$(build)/openjdk/netinet6/$$(basename $${file})"; \
		fi; \
	done
	mkdir -p $(build)/openjdk/net
	for file in \
		/usr/include/net/if_arp.h; do \
		if [ ! -f "$(build)/openjdk/net/$$(basename $${file})" ]; then \
			ln "$${file}" "$(build)/openjdk/net/$$(basename $${file})"; \
		fi; \
	done
	mkdir -p $(build)/openjdk/sys
	for file in \
		/usr/include/sys/kern_event.h \
		/usr/include/sys/sys_domain.h; do \
		if [ ! -f "$(build)/openjdk/sys/$$(basename $${file})" ]; then \
			ln "$${file}" "$(build)/openjdk/sys/$$(basename $${file})"; \
		fi; \
	done
endif
	@touch $(@)

$(openjdk-jar-dep):
	@echo "extracting openjdk classes"
	@mkdir -p $(dir $(@))
	@mkdir -p $(classpath-build)
	(cd $(classpath-build) && \
		$(jar) xf "$$($(native-path) "$(openjdk)/jre/lib/rt.jar")" && \
		$(jar) xf "$$($(native-path) "$(openjdk)/jre/lib/jsse.jar")" && \
		$(jar) xf "$$($(native-path) "$(openjdk)/jre/lib/jce.jar")" && \
		$(jar) xf "$$($(native-path) "$(openjdk)/jre/lib/charsets.jar")" && \
		$(jar) xf "$$($(native-path) "$(openjdk)/jre/lib/ext/sunjce_provider.jar")" && \
		$(jar) xf "$$($(native-path) "$(openjdk)/jre/lib/resources.jar")")
	@touch $(@)<|MERGE_RESOLUTION|>--- conflicted
+++ resolved
@@ -940,14 +940,10 @@
 	$(build)/type-maps.cpp
 
 vm-depends := $(generated-code) \
-<<<<<<< HEAD
 	$(wildcard $(src)/*.h) \
 	$(wildcard $(src)/codegen/*.h) \
 	$(wildcard $(src)/codegen/compiler/*.h) \
-	$(shell find include -name '*.h')
-=======
 	$(shell find src include -name '*.h' -or -name '*.inc.cpp')
->>>>>>> f04f444f
 
 vm-sources = \
 	$(src)/vm/system/$(system).cpp \
