--- conflicted
+++ resolved
@@ -68,7 +68,6 @@
     injars patchSerialization
     outjars file("$buildDir/proguard/pre-deterministic-${project.version}.jar")
 
-<<<<<<< HEAD
     if (JavaVersion.current().isJava9Compatible()) {
         libraryjars "$javaHome/jmods"
     } else {
@@ -76,13 +75,7 @@
         libraryjars file("$javaHome/lib/jce.jar")
         libraryjars file("$javaHome/lib/ext/sunec.jar")
     }
-    configurations.compileOnly.forEach {
-=======
-    libraryjars file("$javaHome/lib/rt.jar")
-    libraryjars file("$javaHome/lib/jce.jar")
-    libraryjars file("$javaHome/lib/ext/sunec.jar")
     configurations.compileClasspath.forEach {
->>>>>>> 479d61cf
         if (originalJar != it) {
             libraryjars it, filter: '!META-INF/versions/**'
         }
